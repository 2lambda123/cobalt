--- conflicted
+++ resolved
@@ -307,10 +307,6 @@
   REGISTER_SYMBOL(SbStringCompareNoCase);
   REGISTER_SYMBOL(SbStringCompareNoCaseN);
   REGISTER_SYMBOL(SbStringDuplicate);
-<<<<<<< HEAD
-=======
-#endif  // SB_API_VERSION < 16
->>>>>>> ee2f99f0
   REGISTER_SYMBOL(SbStringFormat);
   REGISTER_SYMBOL(SbStringFormatWide);
 #endif
@@ -408,6 +404,16 @@
   REGISTER_SYMBOL(calloc);
   REGISTER_SYMBOL(posix_memalign);
   REGISTER_SYMBOL(free);
+
+  REGISTER_SYMBOL(sprintf);
+
+  REGISTER_SYMBOL(snprintf);
+
+  REGISTER_SYMBOL(vfwprintf);
+
+  REGISTER_SYMBOL(vsnprintf);
+
+  REGISTER_SYMBOL(vswprintf);
 #endif  // SB_API_VERSION >= 16
 
 }  // NOLINT
