// Copyright 2015 The Cobalt Authors. All Rights Reserved.
//
// Licensed under the Apache License, Version 2.0 (the "License");
// you may not use this file except in compliance with the License.
// You may obtain a copy of the License at
//
//     http://www.apache.org/licenses/LICENSE-2.0
//
// Unless required by applicable law or agreed to in writing, software
// distributed under the License is distributed on an "AS IS" BASIS,
// WITHOUT WARRANTIES OR CONDITIONS OF ANY KIND, either express or implied.
// See the License for the specific language governing permissions and
// limitations under the License.
#include "cobalt/dom/window.h"

#include <algorithm>
#include <memory>

#include "base/bind.h"
#include "base/bind_helpers.h"
#include "base/trace_event/trace_event.h"
#include "cobalt/base/polymorphic_downcast.h"
#include "cobalt/base/tokens.h"
#include "cobalt/cssom/css_computed_style_declaration.h"
#include "cobalt/cssom/user_agent_style_sheet.h"
#include "cobalt/cssom/viewport_size.h"
#include "cobalt/dom/base64.h"
#include "cobalt/dom/camera_3d.h"
#include "cobalt/dom/console.h"
#include "cobalt/dom/device_orientation_event.h"
#include "cobalt/dom/document.h"
#include "cobalt/dom/dom_settings.h"
#include "cobalt/dom/element.h"
#include "cobalt/dom/error_event.h"
#include "cobalt/dom/error_event_init.h"
#include "cobalt/dom/event.h"
#include "cobalt/dom/history.h"
#include "cobalt/dom/html_element.h"
#include "cobalt/dom/html_element_context.h"
#include "cobalt/dom/input_event.h"
#include "cobalt/dom/keyboard_event.h"
#include "cobalt/dom/location.h"
#include "cobalt/dom/media_source.h"
#include "cobalt/dom/mouse_event.h"
#include "cobalt/dom/mutation_observer_task_manager.h"
#include "cobalt/dom/navigator.h"
#include "cobalt/dom/performance.h"
#include "cobalt/dom/pointer_event.h"
#include "cobalt/dom/screen.h"
#include "cobalt/dom/screenshot.h"
#include "cobalt/dom/screenshot_manager.h"
#include "cobalt/dom/storage.h"
#include "cobalt/dom/wheel_event.h"
#include "cobalt/dom/window_timers.h"
#include "cobalt/media_session/media_session_client.h"
#include "cobalt/script/environment_settings.h"
#include "cobalt/script/javascript_engine.h"
#include "cobalt/speech/speech_synthesis.h"
#include "starboard/file.h"

using cobalt::cssom::ViewportSize;
using cobalt::media_session::MediaSession;

namespace cobalt {
namespace dom {

// This class fires the window's load event when the document is loaded.
class Window::RelayLoadEvent : public DocumentObserver {
 public:
  explicit RelayLoadEvent(Window* window) : window_(window) {}

  // From DocumentObserver.
  void OnLoad() override {
    window_->PostToDispatchEventName(FROM_HERE, base::Tokens::load());
  }
  void OnMutation() override {}
  void OnFocusChanged() override {}

 private:
  Window* window_;

  DISALLOW_COPY_AND_ASSIGN(RelayLoadEvent);
};

namespace {
// Ensure that the timer resolution is at the lowest 20 microseconds in
// order to mitigate potential Spectre-related attacks.  This is following
// Mozilla's lead as described here:
//   https://www.mozilla.org/en-US/security/advisories/mfsa2018-01/
const int64_t kPerformanceTimerMinResolutionInMicroseconds = 20;
}  // namespace

Window::Window(
    script::EnvironmentSettings* settings, const ViewportSize& view_size,
    base::ApplicationState initial_application_state,
    cssom::CSSParser* css_parser, Parser* dom_parser,
    loader::FetcherFactory* fetcher_factory,
    loader::LoaderFactory* loader_factory,
    render_tree::ResourceProvider** resource_provider,
    loader::image::AnimatedImageTracker* animated_image_tracker,
    loader::image::ImageCache* image_cache,
    loader::image::ReducedCacheCapacityManager*
        reduced_image_cache_capacity_manager,
    loader::font::RemoteTypefaceCache* remote_typeface_cache,
    loader::mesh::MeshCache* mesh_cache,
    LocalStorageDatabase* local_storage_database,
    media::CanPlayTypeHandler* can_play_type_handler,
    media::WebMediaPlayerFactory* web_media_player_factory,
    script::ExecutionState* execution_state,
    script::ScriptRunner* script_runner,
    script::ScriptValueFactory* script_value_factory,
    MediaSource::Registry* media_source_registry,
    DomStatTracker* dom_stat_tracker, const GURL& url,
    const std::string& user_agent, const std::string& language,
    const std::string& font_language_script,
    const base::Callback<void(const GURL&)> navigation_callback,
    const loader::Decoder::OnCompleteFunction& load_complete_callback,
    network_bridge::CookieJar* cookie_jar,
    const network_bridge::PostSender& post_sender,
    csp::CSPHeaderPolicy require_csp, CspEnforcementType csp_enforcement_mode,
    const base::Closure& csp_policy_changed_callback,
    const base::Closure& ran_animation_frame_callbacks_callback,
    const CloseCallback& window_close_callback,
    const base::Closure& window_minimize_callback,
    OnScreenKeyboardBridge* on_screen_keyboard_bridge,
    const scoped_refptr<input::Camera3D>& camera_3d,
    const scoped_refptr<MediaSession>& media_session,
    const OnStartDispatchEventCallback& on_start_dispatch_event_callback,
    const OnStopDispatchEventCallback& on_stop_dispatch_event_callback,
    const ScreenshotManager::ProvideScreenshotFunctionCallback&
        screenshot_function_callback,
    base::WaitableEvent* synchronous_loader_interrupt,
    bool enable_inline_script_warnings,
    const scoped_refptr<ui_navigation::NavItem>& ui_nav_root,
    bool enable_map_to_mesh, int csp_insecure_allowed_token,
    int dom_max_element_depth, float video_playback_rate_multiplier,
    ClockType clock_type, const CacheCallback& splash_screen_cache_callback,
    const scoped_refptr<captions::SystemCaptionSettings>& captions,
    bool log_tts)
    // 'window' object EventTargets require special handling for onerror events,
    // see EventTarget constructor for more details.
    : EventTarget(settings, kUnpackOnErrorEvents),
      viewport_size_(view_size),
      is_resize_event_pending_(false),
      is_reporting_script_error_(false),
#if defined(ENABLE_TEST_RUNNER)
      test_runner_(new TestRunner()),
#endif  // ENABLE_TEST_RUNNER
      html_element_context_(new HTMLElementContext(
          settings, fetcher_factory, loader_factory, css_parser, dom_parser,
          can_play_type_handler, web_media_player_factory, script_runner,
          script_value_factory, media_source_registry, resource_provider,
          animated_image_tracker, image_cache,
          reduced_image_cache_capacity_manager, remote_typeface_cache,
          mesh_cache, dom_stat_tracker, font_language_script,
          initial_application_state, synchronous_loader_interrupt,
          enable_inline_script_warnings, video_playback_rate_multiplier)),
      performance_(new Performance(MakePerformanceClock(clock_type))),
      ALLOW_THIS_IN_INITIALIZER_LIST(document_(new Document(
          html_element_context_.get(),
          Document::Options(
              url, this,
              base::Bind(&Window::FireHashChangeEvent, base::Unretained(this)),
              performance_->timing()->GetNavigationStartClock(),
              navigation_callback, ParseUserAgentStyleSheet(css_parser),
              view_size, cookie_jar, post_sender, require_csp,
              csp_enforcement_mode, csp_policy_changed_callback,
              csp_insecure_allowed_token, dom_max_element_depth)))),
      document_loader_(nullptr),
      history_(new History()),
      navigator_(new Navigator(settings, user_agent, language, media_session,
                               captions, script_value_factory)),
      ALLOW_THIS_IN_INITIALIZER_LIST(
          relay_on_load_event_(new RelayLoadEvent(this))),
      console_(new Console(execution_state)),
      ALLOW_THIS_IN_INITIALIZER_LIST(
          window_timers_(new WindowTimers(this, debugger_hooks()))),
      ALLOW_THIS_IN_INITIALIZER_LIST(animation_frame_request_callback_list_(
          new AnimationFrameRequestCallbackList(this, debugger_hooks()))),
      crypto_(new Crypto()),
      speech_synthesis_(
          new speech::SpeechSynthesis(settings, navigator_, log_tts)),
      ALLOW_THIS_IN_INITIALIZER_LIST(local_storage_(
          new Storage(this, Storage::kLocalStorage, local_storage_database))),
      ALLOW_THIS_IN_INITIALIZER_LIST(
          session_storage_(new Storage(this, Storage::kSessionStorage, NULL))),
      screen_(new Screen(view_size)),
      preflight_cache_(new loader::CORSPreflightCache()),
      ran_animation_frame_callbacks_callback_(
          ran_animation_frame_callbacks_callback),
      window_close_callback_(window_close_callback),
      window_minimize_callback_(window_minimize_callback),
      // We only have an on_screen_keyboard_bridge when the platform supports
      // it. Otherwise don't even expose it in the DOM.
      on_screen_keyboard_(on_screen_keyboard_bridge
                              ? new OnScreenKeyboard(settings,
                                                     on_screen_keyboard_bridge,
                                                     script_value_factory)
                              : NULL),
      splash_screen_cache_callback_(splash_screen_cache_callback),
      on_start_dispatch_event_callback_(on_start_dispatch_event_callback),
      on_stop_dispatch_event_callback_(on_stop_dispatch_event_callback),
      screenshot_manager_(settings, screenshot_function_callback),
      ui_nav_root_(ui_nav_root),
      enable_map_to_mesh_(enable_map_to_mesh) {
#if !defined(ENABLE_TEST_RUNNER)
#endif
  document_->AddObserver(relay_on_load_event_.get());
  html_element_context_->application_lifecycle_state()->AddObserver(this);
  SetCamera3D(camera_3d);

  // Document load start is deferred from this constructor so that we can be
  // guaranteed that this Window object is fully constructed before document
  // loading begins.
  base::MessageLoop::current()->task_runner()->PostTask(
      FROM_HERE,
      base::Bind(&Window::StartDocumentLoad, base::Unretained(this),
                 fetcher_factory, url, dom_parser, load_complete_callback));
}

void Window::StartDocumentLoad(
    loader::FetcherFactory* fetcher_factory, const GURL& url,
    Parser* dom_parser,
    const loader::Decoder::OnCompleteFunction& load_complete_callback) {
  document_loader_.reset(new loader::Loader(
      base::Bind(&loader::FetcherFactory::CreateFetcher,
                 base::Unretained(fetcher_factory), url),
      base::Bind(&Parser::ParseDocumentAsync, base::Unretained(dom_parser),
                 document_, base::SourceLocation(url.spec(), 1, 1)),
      load_complete_callback));
}

scoped_refptr<base::BasicClock> Window::MakePerformanceClock(
    ClockType clock_type) {
  switch (clock_type) {
    case kClockTypeTestRunner: {
#if defined(ENABLE_TEST_RUNNER)
      return test_runner_->GetClock();
#else
      NOTREACHED();
#endif
    } break;
    case kClockTypeSystemTime: {
      return new base::SystemMonotonicClock();
    } break;
    case kClockTypeResolutionLimitedSystemTime: {
      return new base::MinimumResolutionClock(
          new base::SystemMonotonicClock(),
          base::TimeDelta::FromMicroseconds(
              kPerformanceTimerMinResolutionInMicroseconds));
    } break;
  }
  NOTREACHED();
  return scoped_refptr<base::BasicClock>();
}

const scoped_refptr<Document>& Window::document() const { return document_; }

const scoped_refptr<Location>& Window::location() const {
  return document_->location();
}

const scoped_refptr<History>& Window::history() const { return history_; }

// https://www.w3.org/TR/html50/browsers.html#dom-window-close
void Window::Close() {
  LOG(INFO) << __func__;
  if (!window_close_callback_.is_null()) {
    window_close_callback_.Run(
        performance_->timing()->GetNavigationStartClock()->Now());
  }
}

void Window::Minimize() {
  if (!window_minimize_callback_.is_null()) {
    window_minimize_callback_.Run();
  }
}

const scoped_refptr<Navigator>& Window::navigator() const { return navigator_; }

script::Handle<ScreenshotManager::InterfacePromise> Window::Screenshot() {
  scoped_refptr<render_tree::Node> render_tree_root =
      document_->DoSynchronousLayoutAndGetRenderTree();

  script::Handle<ScreenshotManager::InterfacePromise> promise =
      html_element_context()
          ->script_value_factory()
          ->CreateInterfacePromise<dom::Screenshot>();

  std::unique_ptr<ScreenshotManager::InterfacePromiseValue::Reference>
      promise_reference(new ScreenshotManager::InterfacePromiseValue::Reference(
          this, promise));

  screenshot_manager_.Screenshot(
      loader::image::EncodedStaticImage::ImageFormat::kPNG, render_tree_root,
      std::move(promise_reference));

  return promise;
}

scoped_refptr<cssom::CSSStyleDeclaration> Window::GetComputedStyle(
    const scoped_refptr<Element>& elt) {
  scoped_refptr<HTMLElement> html_element = elt->AsHTMLElement();
  if (html_element) {
    document_->UpdateComputedStyleOnElementAndAncestor(html_element.get());
    return html_element->css_computed_style_declaration();
  }
  return NULL;
}

scoped_refptr<cssom::CSSStyleDeclaration> Window::GetComputedStyle(
    const scoped_refptr<Element>& elt, const std::string& pseudo_elt) {
  // The getComputedStyle(elt, pseudoElt) method must run these steps:
  // https://www.w3.org/TR/2013/WD-cssom-20131205/#dom-window-getcomputedstyle

  // 1. Let doc be the Document associated with the Window object on which the
  // method was invoked.
  DCHECK_EQ(document_, elt->node_document())
      << "getComputedStyle not supported for elements outside of the document";

  scoped_refptr<HTMLElement> html_element = elt->AsHTMLElement();
  scoped_refptr<cssom::CSSComputedStyleDeclaration> obj;
  if (html_element) {
    document_->UpdateComputedStyleOnElementAndAncestor(html_element.get());

    // 2. Let obj be elt.
    obj = html_element->css_computed_style_declaration();

    // 3. If pseudoElt is as an ASCII case-insensitive match for either
    // ':before' or '::before' let obj be the ::before pseudo-element of elt.
    if (base::LowerCaseEqualsASCII(pseudo_elt, ":before") ||
        base::LowerCaseEqualsASCII(pseudo_elt, "::before")) {
      PseudoElement* pseudo_element =
          html_element->pseudo_element(kBeforePseudoElementType);
      obj = pseudo_element ? pseudo_element->css_computed_style_declaration()
                           : NULL;
    }

    // 4. If pseudoElt is as an ASCII case-insensitive match for either ':after'
    // or '::after' let obj be the ::after pseudo-element of elt.
    if (base::LowerCaseEqualsASCII(pseudo_elt, ":after") ||
        base::LowerCaseEqualsASCII(pseudo_elt, "::after")) {
      PseudoElement* pseudo_element =
          html_element->pseudo_element(kAfterPseudoElementType);
      obj = pseudo_element ? pseudo_element->css_computed_style_declaration()
                           : NULL;
    }
  }
  // 5. Return a live CSS declaration block.
  return obj;
}

int32 Window::RequestAnimationFrame(
    const AnimationFrameRequestCallbackList::FrameRequestCallbackArg&
        callback) {
  return animation_frame_request_callback_list_->RequestAnimationFrame(
      callback);
}

void Window::CancelAnimationFrame(int32 handle) {
  animation_frame_request_callback_list_->CancelAnimationFrame(handle);
}

scoped_refptr<MediaQueryList> Window::MatchMedia(const std::string& query) {
  DCHECK(html_element_context_->css_parser());
  scoped_refptr<cssom::MediaList> media_list =
      html_element_context_->css_parser()->ParseMediaList(
          query, GetInlineSourceLocation());
  return base::WrapRefCounted(new MediaQueryList(media_list, screen_));
}

const scoped_refptr<Screen>& Window::screen() { return screen_; }

scoped_refptr<Crypto> Window::crypto() const { return crypto_; }

std::string Window::Btoa(const std::string& string_to_encode,
                         script::ExceptionState* exception_state) {
  TRACE_EVENT0("cobalt::dom", "Window::Btoa()");
  LOG_ONCE(WARNING)
      << "In older Cobalt(<19), btoa() can not take a string"
         " containing NULL. Be careful that you don't need to stay "
         "compatible with old versions of Cobalt if you use btoa.";
  auto output = ForgivingBase64Encode(string_to_encode);
  if (!output) {
    DOMException::Raise(DOMException::kInvalidCharacterErr, exception_state);
    return std::string();
  }
  return *output;
}

std::vector<uint8_t> Window::Atob(const std::string& encoded_string,
                                  script::ExceptionState* exception_state) {
  TRACE_EVENT0("cobalt::dom", "Window::Atob()");
  auto output = ForgivingBase64Decode(encoded_string);
  if (!output) {
    DOMException::Raise(DOMException::kInvalidCharacterErr, exception_state);
    return {};
  }
  return *output;
}

int Window::SetTimeout(const WindowTimers::TimerCallbackArg& handler,
                       int timeout) {
  DLOG_IF(WARNING, timeout < 0)
      << "Window::SetTimeout received negative timeout: " << timeout;
  timeout = std::max(timeout, 0);

  int return_value = 0;
  if (window_timers_) {
    return_value = window_timers_->SetTimeout(handler, timeout);
  } else {
    DLOG(WARNING) << "window_timers_ does not exist.  Already destroyed?";
  }

  return return_value;
}

void Window::ClearTimeout(int handle) {
  if (window_timers_) {
    window_timers_->ClearTimeout(handle);
  } else {
    DLOG(WARNING) << "window_timers_ does not exist.  Already destroyed?";
  }
}

int Window::SetInterval(const WindowTimers::TimerCallbackArg& handler,
                        int timeout) {
  DLOG_IF(WARNING, timeout < 0)
      << "Window::SetInterval received negative timeout: " << timeout;
  timeout = std::max(timeout, 0);

  int return_value = 0;
  if (window_timers_) {
    return_value = window_timers_->SetInterval(handler, timeout);
  } else {
    DLOG(WARNING) << "window_timers_ does not exist.  Already destroyed?";
  }

  return return_value;
}

void Window::ClearInterval(int handle) {
  if (window_timers_) {
    window_timers_->ClearInterval(handle);
  } else {
    DLOG(WARNING) << "window_timers_ does not exist.  Already destroyed?";
  }
}

void Window::DestroyTimers() { window_timers_->DisableCallbacks(); }

scoped_refptr<Storage> Window::local_storage() const { return local_storage_; }

scoped_refptr<Storage> Window::session_storage() const {
  return session_storage_;
}

const scoped_refptr<Performance>& Window::performance() const {
  return performance_;
}

scoped_refptr<speech::SpeechSynthesis> Window::speech_synthesis() const {
  return speech_synthesis_;
}

const scoped_refptr<Console>& Window::console() const { return console_; }

const scoped_refptr<Camera3D>& Window::camera_3d() const { return camera_3d_; }

#if defined(ENABLE_TEST_RUNNER)
const scoped_refptr<TestRunner>& Window::test_runner() const {
  return test_runner_;
}
#endif  // ENABLE_TEST_RUNNER

void Window::Gc(script::EnvironmentSettings* settings) {
  if (settings) {
    DOMSettings* dom_settings =
        base::polymorphic_downcast<dom::DOMSettings*>(settings);
    dom_settings->javascript_engine()->CollectGarbage();
  }
}

HTMLElementContext* Window::html_element_context() const {
  return html_element_context_.get();
}

void Window::RunAnimationFrameCallbacks() {
  // Scope the StopWatch. It should not include any processing from
  // |ran_animation_frame_callbacks_callback_|.
  {
    base::StopWatch stop_watch_run_animation_frame_callbacks(
        DomStatTracker::kStopWatchTypeRunAnimationFrameCallbacks,
        base::StopWatch::kAutoStartOn,
        html_element_context()->dom_stat_tracker());

    // First grab the current list of frame request callbacks and hold on to it
    // here locally.
    std::unique_ptr<AnimationFrameRequestCallbackList> frame_request_list =
        std::move(animation_frame_request_callback_list_);

    // Then setup the Window's frame request callback list with a freshly
    // created and empty one.
    animation_frame_request_callback_list_.reset(
        new AnimationFrameRequestCallbackList(this, debugger_hooks()));

    // Now, iterate through each of the callbacks and call them.
    frame_request_list->RunCallbacks(*document_->timeline()->current_time());
  }

  // Run the callback if one exists.
  if (!ran_animation_frame_callbacks_callback_.is_null()) {
    ran_animation_frame_callbacks_callback_.Run();
  }
}

bool Window::HasPendingAnimationFrameCallbacks() const {
  return animation_frame_request_callback_list_->HasPendingCallbacks();
}

void Window::InjectEvent(const scoped_refptr<Event>& event) {
  TRACE_EVENT1("cobalt::dom", "Window::InjectEvent()", "event",
               event->type().c_str());

  // Forward the event on to the correct object in DOM.
  if (event->GetWrappableType() == base::GetTypeId<KeyboardEvent>()) {
    // Event.target:focused element processing the key event or if no element
    // focused, then the body element if available, otherwise the root element.
    //   https://www.w3.org/TR/2016/WD-uievents-20160804/#event-type-keydown
    //   https://www.w3.org/TR/2016/WD-uievents-20160804/#event-type-keypress
    //   https://www.w3.org/TR/2016/WD-uievents-20160804/#event-type-keyup
    if (document_->active_element()) {
      document_->active_element()->DispatchEvent(event);
    } else {
      document_->DispatchEvent(event);
    }
  } else if (event->GetWrappableType() == base::GetTypeId<InputEvent>()) {
    // Dispatch any InputEvent directly to the OnScreenKeyboard element.
    if (on_screen_keyboard_) {
      on_screen_keyboard_->DispatchEvent(event);
    }
  } else {
    SB_NOTREACHED();
  }
}

void Window::SetApplicationState(base::ApplicationState state) {
  html_element_context_->application_lifecycle_state()->SetApplicationState(
      state);
}

bool Window::ReportScriptError(const script::ErrorReport& error_report) {
  // Runtime script errors: when the user agent is required to report an error
  // for a particular script, it must run these steps, after which the error is
  // either handled or not handled:
  //   https://www.w3.org/TR/html50/webappapis.html#runtime-script-errors

  // 1. If target is in error reporting mode, then abort these steps; the error
  //    is not handled.
  if (is_reporting_script_error_) {
    return false;
  }

  // 2. Let target be in error reporting mode.
  is_reporting_script_error_ = true;

  // 7. Let event be a new trusted ErrorEvent object that does not bubble but is
  //    cancelable, and which has the event name error.
  // NOTE: Cobalt does not currently support trusted events.
  ErrorEventInit error_event_init;
  error_event_init.set_bubbles(false);
  error_event_init.set_cancelable(true);

  if (error_report.is_muted) {
    // 6. If script has muted errors, then set message to "Script error.", set
    //    location to the empty string, set line and col to 0, and set error
    //    object to null.
    error_event_init.set_message("Script error.");
    error_event_init.set_filename("");
    error_event_init.set_lineno(0);
    error_event_init.set_colno(0);
    error_event_init.set_error(NULL);
  } else {
    // 8. Initialize event's message attribute to message.
    error_event_init.set_message(error_report.message);
    // 9. Initialize event's filename attribute to location.
    error_event_init.set_filename(error_report.filename);
    // 10. Initialize event's lineno attribute to line.
    error_event_init.set_lineno(error_report.line_number);
    // 11. Initialize event's colno attribute to col.
    error_event_init.set_colno(error_report.column_number);
    // 12. Initialize event's error attribute to error object.
    error_event_init.set_error(error_report.error ? error_report.error.get()
                                                  : NULL);
  }

  scoped_refptr<ErrorEvent> error_event(
      new ErrorEvent(base::Tokens::error(), error_event_init));

  // 13. Dispatch event at target.
  DispatchEvent(error_event);

  // 14. Let target no longer be in error reporting mode.
  is_reporting_script_error_ = false;

  // 15. If event was canceled, then the error is handled. Otherwise, the error
  //     is not handled.
  return error_event->default_prevented();
}

void Window::SetSynchronousLayoutCallback(const base::Closure& callback) {
  document_->set_synchronous_layout_callback(callback);
}

void Window::SetSynchronousLayoutAndProduceRenderTreeCallback(
    const SynchronousLayoutAndProduceRenderTreeCallback& callback) {
  document_->set_synchronous_layout_and_produce_render_tree_callback(callback);
}

void Window::SetSize(ViewportSize size) {
  if (size == viewport_size_) {
    return;
  }

  viewport_size_ = size;
  screen_->SetSize(viewport_size_);
  // This will cause layout invalidation.
  document_->SetViewport(viewport_size_);

<<<<<<< HEAD
  if (html_element_context_->page_visibility_state()->GetVisibilityState() ==
      kVisibilityStateVisible) {
=======
  if (html_element_context_->application_lifecycle_state()
          ->GetVisibilityState() == kVisibilityStateVisible) {
>>>>>>> fedb2154
    DispatchEvent(new Event(base::Tokens::resize()));
  } else {
    is_resize_event_pending_ = true;
  }
}

void Window::SetCamera3D(const scoped_refptr<input::Camera3D>& camera_3d) {
  camera_3d_ = new Camera3D(camera_3d);
  camera_3d_->StartOrientationEvents(base::AsWeakPtr(this));
}

void Window::OnWindowFocusChanged(bool has_focus) {
  DispatchEvent(
      new Event(has_focus ? base::Tokens::focus() : base::Tokens::blur()));
}

void Window::OnVisibilityStateChanged(VisibilityState visibility_state) {
  if (is_resize_event_pending_ && visibility_state == kVisibilityStateVisible) {
    is_resize_event_pending_ = false;
    DispatchEvent(new Event(base::Tokens::resize()));
  }
}

void Window::OnFrozennessChanged(bool is_frozen) {
  // Ignored by this class.
}

void Window::OnDocumentRootElementUnableToProvideOffsetDimensions() {
  DLOG(WARNING) << "Document root element unable to provide offset dimensions!";
  // If the root element was unable to provide its dimensions as a result of
  // the app being in a visibility state that disables layout, then prepare a
  // pending resize event, so that the resize will occur once layouts are again
  // available.
<<<<<<< HEAD
  if (html_element_context_->page_visibility_state()->GetVisibilityState() !=
      kVisibilityStateVisible) {
=======
  if (html_element_context_->application_lifecycle_state()
          ->GetVisibilityState() != kVisibilityStateVisible) {
>>>>>>> fedb2154
    is_resize_event_pending_ = true;
  }
}

void Window::OnStartDispatchEvent(const scoped_refptr<dom::Event>& event) {
  if (!on_start_dispatch_event_callback_.is_null()) {
    on_start_dispatch_event_callback_.Run(event);
  }
}

void Window::OnStopDispatchEvent(const scoped_refptr<dom::Event>& event) {
  if (!on_stop_dispatch_event_callback_.is_null()) {
    on_stop_dispatch_event_callback_.Run(event);
  }
}

void Window::ClearPointerStateForShutdown() {
  document_->pointer_state()->ClearForShutdown();
}

void Window::TraceMembers(script::Tracer* tracer) {
  EventTarget::TraceMembers(tracer);

#if defined(ENABLE_TEST_RUNNER)
  tracer->Trace(test_runner_);
#endif  // ENABLE_TEST_RUNNER
  tracer->Trace(performance_);
  tracer->Trace(document_);
  tracer->Trace(history_);
  tracer->Trace(navigator_);
  tracer->Trace(console_);
  tracer->Trace(camera_3d_);
  tracer->Trace(crypto_);
  tracer->Trace(speech_synthesis_);
  tracer->Trace(local_storage_);
  tracer->Trace(session_storage_);
  tracer->Trace(screen_);
  tracer->Trace(on_screen_keyboard_);
}

void Window::CacheSplashScreen(const std::string& content) {
  if (splash_screen_cache_callback_.is_null()) {
    return;
  }
  DLOG(INFO) << "Caching splash screen for URL " << location()->url();
  splash_screen_cache_callback_.Run(location()->url(), content);
}

const scoped_refptr<OnScreenKeyboard>& Window::on_screen_keyboard() const {
  return on_screen_keyboard_;
}

void Window::ReleaseOnScreenKeyboard() { on_screen_keyboard_ = nullptr; }

Window::~Window() {
  if (ui_nav_root_) {
    ui_nav_root_->SetEnabled(false);
  }
  html_element_context_->application_lifecycle_state()->RemoveObserver(this);
}

void Window::FireHashChangeEvent() {
  PostToDispatchEventName(FROM_HERE, base::Tokens::hashchange());
}

}  // namespace dom
}  // namespace cobalt<|MERGE_RESOLUTION|>--- conflicted
+++ resolved
@@ -628,13 +628,8 @@
   // This will cause layout invalidation.
   document_->SetViewport(viewport_size_);
 
-<<<<<<< HEAD
-  if (html_element_context_->page_visibility_state()->GetVisibilityState() ==
-      kVisibilityStateVisible) {
-=======
   if (html_element_context_->application_lifecycle_state()
           ->GetVisibilityState() == kVisibilityStateVisible) {
->>>>>>> fedb2154
     DispatchEvent(new Event(base::Tokens::resize()));
   } else {
     is_resize_event_pending_ = true;
@@ -668,13 +663,8 @@
   // the app being in a visibility state that disables layout, then prepare a
   // pending resize event, so that the resize will occur once layouts are again
   // available.
-<<<<<<< HEAD
-  if (html_element_context_->page_visibility_state()->GetVisibilityState() !=
-      kVisibilityStateVisible) {
-=======
   if (html_element_context_->application_lifecycle_state()
           ->GetVisibilityState() != kVisibilityStateVisible) {
->>>>>>> fedb2154
     is_resize_event_pending_ = true;
   }
 }
