--- conflicted
+++ resolved
@@ -868,324 +868,10 @@
   }
 }
 
-<<<<<<< HEAD
-//------------------------------------------------------------------------------
-// Aggregation
-
-Aggregation::Aggregation()
-    : birth_count_(0) {
-}
-
-Aggregation::~Aggregation() {
-}
-
-void Aggregation::AddDeathSnapshot(const Snapshot& snapshot) {
-  AddBirth(snapshot.birth());
-  death_threads_[snapshot.death_thread()]++;
-  AddDeathData(snapshot.death_data());
-}
-
-void Aggregation::AddBirths(const Births& births) {
-  AddBirth(births);
-  birth_count_ += births.birth_count();
-}
-void Aggregation::AddBirth(const BirthOnThread& birth) {
-  AddBirthPlace(birth.location());
-  birth_threads_[birth.birth_thread()]++;
-}
-
-void Aggregation::AddBirthPlace(const Location& location) {
-  locations_[location]++;
-  birth_files_[location.file_name()]++;
-}
-
-void Aggregation::Write(std::string* output) const {
-  if (locations_.size() == 1) {
-    locations_.begin()->first.Write(true, true, output);
-  } else {
-    base::StringAppendF(output, "%" PRIuS " Locations. ", locations_.size());
-    if (birth_files_.size() > 1) {
-      base::StringAppendF(output, "%" PRIuS " Files. ", birth_files_.size());
-    } else {
-      base::StringAppendF(output, "All born in %s. ",
-                          birth_files_.begin()->first.c_str());
-    }
-  }
-
-  if (birth_threads_.size() > 1) {
-    base::StringAppendF(output, "%" PRIuS " BirthingThreads. ",
-                        birth_threads_.size());
-  } else {
-    base::StringAppendF(output, "All born on %s. ",
-                        birth_threads_.begin()->first->ThreadName().c_str());
-  }
-
-  if (death_threads_.size() > 1) {
-    base::StringAppendF(output, "%" PRIuS " DeathThreads. ",
-                        death_threads_.size());
-  } else {
-    if (death_threads_.begin()->first) {
-      base::StringAppendF(output, "All deleted on %s. ",
-                          death_threads_.begin()->first->ThreadName().c_str());
-    } else {
-      output->append("All these objects are still alive.");
-    }
-  }
-
-  if (birth_count_ > 1)
-    base::StringAppendF(output, "Births=%d ", birth_count_);
-
-  DeathData::Write(output);
-}
-
-void Aggregation::Clear() {
-  birth_count_ = 0;
-  birth_files_.clear();
-  locations_.clear();
-  birth_threads_.clear();
-  DeathData::Clear();
-  death_threads_.clear();
-}
-
-//------------------------------------------------------------------------------
-// Comparison object for sorting.
-
-Comparator::Comparator()
-    : selector_(NIL),
-      tiebreaker_(NULL),
-      combined_selectors_(0),
-      use_tiebreaker_for_sort_only_(false) {}
-
-void Comparator::Clear() {
-  if (tiebreaker_) {
-    tiebreaker_->Clear();
-    delete tiebreaker_;
-    tiebreaker_ = NULL;
-  }
-  use_tiebreaker_for_sort_only_ = false;
-  selector_ = NIL;
-}
-
-bool Comparator::operator()(const Snapshot& left,
-                            const Snapshot& right) const {
-  switch (selector_) {
-    case BIRTH_THREAD:
-      if (left.birth_thread() != right.birth_thread() &&
-          left.birth_thread()->ThreadName() !=
-          right.birth_thread()->ThreadName())
-        return left.birth_thread()->ThreadName() <
-            right.birth_thread()->ThreadName();
-      break;
-
-    case DEATH_THREAD:
-      if (left.death_thread() != right.death_thread() &&
-          left.DeathThreadName() !=
-          right.DeathThreadName()) {
-        if (!left.death_thread())
-          return true;
-        if (!right.death_thread())
-          return false;
-        return left.DeathThreadName() <
-             right.DeathThreadName();
-      }
-      break;
-
-    case BIRTH_FILE:
-      if (left.location().file_name() != right.location().file_name()) {
-        int comp = strcmp(left.location().file_name(),
-                          right.location().file_name());
-        if (comp)
-          return 0 > comp;
-      }
-      break;
-
-    case BIRTH_FUNCTION:
-      if (left.location().function_name() != right.location().function_name()) {
-        int comp = strcmp(left.location().function_name(),
-                          right.location().function_name());
-        if (comp)
-          return 0 > comp;
-      }
-      break;
-
-    case BIRTH_LINE:
-      if (left.location().line_number() != right.location().line_number())
-        return left.location().line_number() <
-            right.location().line_number();
-      break;
-
-    case COUNT:
-      if (left.count() != right.count())
-        return left.count() > right.count();  // Sort large at front of vector.
-      break;
-
-    case AVERAGE_DURATION:
-      if (!left.count() || !right.count())
-        break;
-      if (left.AverageMsDuration() != right.AverageMsDuration())
-        return left.AverageMsDuration() > right.AverageMsDuration();
-      break;
-
-    default:
-      break;
-  }
-  if (tiebreaker_)
-    return tiebreaker_->operator()(left, right);
-  return false;
-}
-
-void Comparator::Sort(DataCollector::Collection* collection) const {
-  std::sort(collection->begin(), collection->end(), *this);
-}
-
-bool Comparator::Equivalent(const Snapshot& left,
-                            const Snapshot& right) const {
-  switch (selector_) {
-    case BIRTH_THREAD:
-      if (left.birth_thread() != right.birth_thread() &&
-          left.birth_thread()->ThreadName() !=
-              right.birth_thread()->ThreadName())
-        return false;
-      break;
-
-    case DEATH_THREAD:
-      if (left.death_thread() != right.death_thread() &&
-          left.DeathThreadName() != right.DeathThreadName())
-        return false;
-      break;
-
-    case BIRTH_FILE:
-      if (left.location().file_name() != right.location().file_name()) {
-        int comp = strcmp(left.location().file_name(),
-                          right.location().file_name());
-        if (comp)
-          return false;
-      }
-      break;
-
-    case BIRTH_FUNCTION:
-      if (left.location().function_name() != right.location().function_name()) {
-        int comp = strcmp(left.location().function_name(),
-                          right.location().function_name());
-        if (comp)
-          return false;
-      }
-      break;
-
-    case COUNT:
-      if (left.count() != right.count())
-        return false;
-      break;
-
-    case AVERAGE_DURATION:
-      if (left.life_duration() != right.life_duration())
-        return false;
-      break;
-
-    default:
-      break;
-  }
-  if (tiebreaker_ && !use_tiebreaker_for_sort_only_)
-    return tiebreaker_->Equivalent(left, right);
-  return true;
-}
-
-bool Comparator::Acceptable(const Snapshot& sample) const {
-  if (required_.size()) {
-    switch (selector_) {
-      case BIRTH_THREAD:
-        if (sample.birth_thread()->ThreadName().find(required_) ==
-            std::string::npos)
-          return false;
-        break;
-
-      case DEATH_THREAD:
-        if (sample.DeathThreadName().find(required_) == std::string::npos)
-          return false;
-        break;
-
-      case BIRTH_FILE:
-        if (!strstr(sample.location().file_name(), required_.c_str()))
-          return false;
-        break;
-
-      case BIRTH_FUNCTION:
-        if (!strstr(sample.location().function_name(), required_.c_str()))
-          return false;
-        break;
-
-      default:
-        break;
-    }
-  }
-  if (tiebreaker_ && !use_tiebreaker_for_sort_only_)
-    return tiebreaker_->Acceptable(sample);
-  return true;
-}
-
-void Comparator::SetTiebreaker(Selector selector, const std::string& required) {
-  if (selector == selector_ || NIL == selector)
-    return;
-  combined_selectors_ |= selector;
-  if (NIL == selector_) {
-    selector_ = selector;
-    if (required.size())
-      required_ = required;
-    return;
-  }
-  if (tiebreaker_) {
-    if (use_tiebreaker_for_sort_only_) {
-      Comparator* temp = new Comparator;
-      temp->tiebreaker_ = tiebreaker_;
-      tiebreaker_ = temp;
-    }
-  } else {
-    tiebreaker_ = new Comparator;
-    DCHECK(!use_tiebreaker_for_sort_only_);
-  }
-  tiebreaker_->SetTiebreaker(selector, required);
-}
-
-bool Comparator::IsGroupedBy(Selector selector) const {
-  return 0 != (selector & combined_selectors_);
-}
-
-void Comparator::SetSubgroupTiebreaker(Selector selector) {
-  if (selector == selector_ || NIL == selector)
-    return;
-  if (!tiebreaker_) {
-    use_tiebreaker_for_sort_only_ = true;
-    tiebreaker_ = new Comparator;
-    tiebreaker_->SetTiebreaker(selector, "");
-  } else {
-    tiebreaker_->SetSubgroupTiebreaker(selector);
-  }
-}
-
-void Comparator::ParseKeyphrase(const std::string& key_phrase) {
-  typedef std::map<std::string, Selector> KeyMap;
-  static KeyMap key_map;
-  static bool initialized = false;
-  if (!initialized) {
-    initialized = true;
-    // Sorting and aggretation keywords, which specify how to sort the data, or
-    // can specify a required match from the specified field in the record.
-    key_map["count"]    = COUNT;
-    key_map["duration"] = AVERAGE_DURATION;
-    key_map["birth"]    = BIRTH_THREAD;
-    key_map["death"]    = DEATH_THREAD;
-    key_map["file"]     = BIRTH_FILE;
-    key_map["function"] = BIRTH_FUNCTION;
-    key_map["line"]     = BIRTH_LINE;
-
-    // Immediate commands that do not involve setting sort order.
-    key_map["reset"]     = RESET_ALL_DATA;
-=======
 void DataCollector::ToValue(base::DictionaryValue* dictionary) const {
   base::ListValue* list = new base::ListValue;
   for (size_t i = 0; i < collection_.size(); ++i) {
     list->Append(collection_[i].ToValue());
->>>>>>> 36d20e7a
   }
   dictionary->Set("list", list);
 
