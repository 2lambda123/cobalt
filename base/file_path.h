// Copyright (c) 2011 The Chromium Authors. All rights reserved.
// Use of this source code is governed by a BSD-style license that can be
// found in the LICENSE file.

// FilePath is a container for pathnames stored in a platform's native string
// type, providing containers for manipulation in according with the
// platform's conventions for pathnames.  It supports the following path
// types:
//
//                   POSIX            Windows
//                   ---------------  ----------------------------------
// Fundamental type  char[]           wchar_t[]
// Encoding          unspecified*     UTF-16
// Separator         /                \, tolerant of /
// Drive letters     no               case-insensitive A-Z followed by :
// Alternate root    // (surprise!)   \\, for UNC paths
//
// * The encoding need not be specified on POSIX systems, although some
//   POSIX-compliant systems do specify an encoding.  Mac OS X uses UTF-8.
//   Linux does not specify an encoding, but in practice, the locale's
//   character set may be used.
//
// For more arcane bits of path trivia, see below.
//
// FilePath objects are intended to be used anywhere paths are.  An
// application may pass FilePath objects around internally, masking the
// underlying differences between systems, only differing in implementation
// where interfacing directly with the system.  For example, a single
// OpenFile(const FilePath &) function may be made available, allowing all
// callers to operate without regard to the underlying implementation.  On
// POSIX-like platforms, OpenFile might wrap fopen, and on Windows, it might
// wrap _wfopen_s, perhaps both by calling file_path.value().c_str().  This
// allows each platform to pass pathnames around without requiring conversions
// between encodings, which has an impact on performance, but more imporantly,
// has an impact on correctness on platforms that do not have well-defined
// encodings for pathnames.
//
// Several methods are available to perform common operations on a FilePath
// object, such as determining the parent directory (DirName), isolating the
// final path component (BaseName), and appending a relative pathname string
// to an existing FilePath object (Append).  These methods are highly
// recommended over attempting to split and concatenate strings directly.
// These methods are based purely on string manipulation and knowledge of
// platform-specific pathname conventions, and do not consult the filesystem
// at all, making them safe to use without fear of blocking on I/O operations.
// These methods do not function as mutators but instead return distinct
// instances of FilePath objects, and are therefore safe to use on const
// objects.  The objects themselves are safe to share between threads.
//
// To aid in initialization of FilePath objects from string literals, a
// FILE_PATH_LITERAL macro is provided, which accounts for the difference
// between char[]-based pathnames on POSIX systems and wchar_t[]-based
// pathnames on Windows.
//
// Because a FilePath object should not be instantiated at the global scope,
// instead, use a FilePath::CharType[] and initialize it with
// FILE_PATH_LITERAL.  At runtime, a FilePath object can be created from the
// character array.  Example:
//
// | const FilePath::CharType kLogFileName[] = FILE_PATH_LITERAL("log.txt");
// |
// | void Function() {
// |   FilePath log_file_path(kLogFileName);
// |   [...]
// | }
//
// WARNING: FilePaths should ALWAYS be displayed with LTR directionality, even
// when the UI language is RTL. This means you always need to pass filepaths
// through base::i18n::WrapPathWithLTRFormatting() before displaying it in the
// RTL UI.
//
// This is a very common source of bugs, please try to keep this in mind.
//
// ARCANE BITS OF PATH TRIVIA
//
//  - A double leading slash is actually part of the POSIX standard.  Systems
//    are allowed to treat // as an alternate root, as Windows does for UNC
//    (network share) paths.  Most POSIX systems don't do anything special
//    with two leading slashes, but FilePath handles this case properly
//    in case it ever comes across such a system.  FilePath needs this support
//    for Windows UNC paths, anyway.
//    References:
//    The Open Group Base Specifications Issue 7, sections 3.266 ("Pathname")
//    and 4.12 ("Pathname Resolution"), available at:
//    http://www.opengroup.org/onlinepubs/9699919799/basedefs/V1_chap03.html#tag_03_266
//    http://www.opengroup.org/onlinepubs/9699919799/basedefs/V1_chap04.html#tag_04_12
//
//  - Windows treats c:\\ the same way it treats \\.  This was intended to
//    allow older applications that require drive letters to support UNC paths
//    like \\server\share\path, by permitting c:\\server\share\path as an
//    equivalent.  Since the OS treats these paths specially, FilePath needs
//    to do the same.  Since Windows can use either / or \ as the separator,
//    FilePath treats c://, c:\\, //, and \\ all equivalently.
//    Reference:
//    The Old New Thing, "Why is a drive letter permitted in front of UNC
//    paths (sometimes)?", available at:
//    http://blogs.msdn.com/oldnewthing/archive/2005/11/22/495740.aspx

#ifndef BASE_FILE_PATH_H_
#define BASE_FILE_PATH_H_
#pragma once

#include <stddef.h>
#include <string>
#include <vector>

#include "base/base_export.h"
#include "base/compiler_specific.h"
#include "base/hash_tables.h"
#include "base/string16.h"
#include "base/string_piece.h"  // For implicit conversions.
#include "build/build_config.h"

// Windows-style drive letter support and pathname separator characters can be
// enabled and disabled independently, to aid testing.  These #defines are
// here so that the same setting can be used in both the implementation and
// in the unit test.
#if defined(OS_WIN)
#define FILE_PATH_USES_DRIVE_LETTERS
#define FILE_PATH_USES_WIN_SEPARATORS
#endif  // OS_WIN

class Pickle;

// An abstraction to isolate users from the differences between native
// pathnames on different platforms.
class BASE_EXPORT FilePath {
 public:
#if defined(OS_POSIX)
  // On most platforms, native pathnames are char arrays, and the encoding
  // may or may not be specified.  On Mac OS X, native pathnames are encoded
  // in UTF-8.
  typedef std::string StringType;
#elif defined(OS_WIN)
  // On Windows, for Unicode-aware applications, native pathnames are wchar_t
  // arrays encoded in UTF-16.
  typedef std::wstring StringType;
#endif  // OS_WIN

  typedef StringType::value_type CharType;

  // Null-terminated array of separators used to separate components in
  // hierarchical paths.  Each character in this array is a valid separator,
  // but kSeparators[0] is treated as the canonical separator and will be used
  // when composing pathnames.
  static const CharType kSeparators[];

  // A special path component meaning "this directory."
  static const CharType kCurrentDirectory[];

  // A special path component meaning "the parent directory."
  static const CharType kParentDirectory[];

  // The character used to identify a file extension.
  static const CharType kExtensionSeparator;

  FilePath();
  FilePath(const FilePath& that);
  explicit FilePath(const StringType& path);
  ~FilePath();
  FilePath& operator=(const FilePath& that);

  bool operator==(const FilePath& that) const;

  bool operator!=(const FilePath& that) const;

  // Required for some STL containers and operations
  bool operator<(const FilePath& that) const {
    return path_ < that.path_;
  }

  const StringType& value() const { return path_; }

  bool empty() const { return path_.empty(); }

  void clear() { path_.clear(); }

  // Returns true if |character| is in kSeparators.
  static bool IsSeparator(CharType character);

  // Returns a vector of all of the components of the provided path. It is
  // equivalent to calling DirName().value() on the path's root component,
  // and BaseName().value() on each child component.
  void GetComponents(std::vector<FilePath::StringType>* components) const;

  // Returns true if this FilePath is a strict parent of the |child|. Absolute
  // and relative paths are accepted i.e. is /foo parent to /foo/bar and
  // is foo parent to foo/bar. Does not convert paths to absolute, follow
  // symlinks or directory navigation (e.g. ".."). A path is *NOT* its own
  // parent.
  bool IsParent(const FilePath& child) const;

  // If IsParent(child) holds, appends to path (if non-NULL) the
  // relative path to child and returns true.  For example, if parent
  // holds "/Users/johndoe/Library/Application Support", child holds
  // "/Users/johndoe/Library/Application Support/Google/Chrome/Default", and
  // *path holds "/Users/johndoe/Library/Caches", then after
  // parent.AppendRelativePath(child, path) is called *path will hold
  // "/Users/johndoe/Library/Caches/Google/Chrome/Default".  Otherwise,
  // returns false.
  bool AppendRelativePath(const FilePath& child, FilePath* path) const;

  // Returns a FilePath corresponding to the directory containing the path
  // named by this object, stripping away the file component.  If this object
  // only contains one component, returns a FilePath identifying
  // kCurrentDirectory.  If this object already refers to the root directory,
  // returns a FilePath identifying the root directory.
  FilePath DirName() const WARN_UNUSED_RESULT;

  // Returns a FilePath corresponding to the last path component of this
  // object, either a file or a directory.  If this object already refers to
  // the root directory, returns a FilePath identifying the root directory;
  // this is the only situation in which BaseName will return an absolute path.
  FilePath BaseName() const WARN_UNUSED_RESULT;

  // Returns ".jpg" for path "C:\pics\jojo.jpg", or an empty string if
  // the file has no extension.  If non-empty, Extension() will always start
  // with precisely one ".".  The following code should always work regardless
  // of the value of path.
  // new_path = path.RemoveExtension().value().append(path.Extension());
  // ASSERT(new_path == path.value());
  // NOTE: this is different from the original file_util implementation which
  // returned the extension without a leading "." ("jpg" instead of ".jpg")
  StringType Extension() const;

  // Returns "C:\pics\jojo" for path "C:\pics\jojo.jpg"
  // NOTE: this is slightly different from the similar file_util implementation
  // which returned simply 'jojo'.
  FilePath RemoveExtension() const WARN_UNUSED_RESULT;

  // Inserts |suffix| after the file name portion of |path| but before the
  // extension.  Returns "" if BaseName() == "." or "..".
  // Examples:
  // path == "C:\pics\jojo.jpg" suffix == " (1)", returns "C:\pics\jojo (1).jpg"
  // path == "jojo.jpg"         suffix == " (1)", returns "jojo (1).jpg"
  // path == "C:\pics\jojo"     suffix == " (1)", returns "C:\pics\jojo (1)"
  // path == "C:\pics.old\jojo" suffix == " (1)", returns "C:\pics.old\jojo (1)"
  FilePath InsertBeforeExtension(
      const StringType& suffix) const WARN_UNUSED_RESULT;
  FilePath InsertBeforeExtensionASCII(
      const base::StringPiece& suffix) const WARN_UNUSED_RESULT;

  // Replaces the extension of |file_name| with |extension|.  If |file_name|
  // does not have an extension, them |extension| is added.  If |extension| is
  // empty, then the extension is removed from |file_name|.
  // Returns "" if BaseName() == "." or "..".
  FilePath ReplaceExtension(
      const StringType& extension) const WARN_UNUSED_RESULT;

  // Returns true if the file path matches the specified extension. The test is
  // case insensitive. Don't forget the leading period if appropriate.
  bool MatchesExtension(const StringType& extension) const;

  // Returns a FilePath by appending a separator and the supplied path
  // component to this object's path.  Append takes care to avoid adding
  // excessive separators if this object's path already ends with a separator.
  // If this object's path is kCurrentDirectory, a new FilePath corresponding
  // only to |component| is returned.  |component| must be a relative path;
  // it is an error to pass an absolute path.
  FilePath Append(const StringType& component) const WARN_UNUSED_RESULT;
  FilePath Append(const FilePath& component) const WARN_UNUSED_RESULT;

  // Although Windows StringType is std::wstring, since the encoding it uses for
  // paths is well defined, it can handle ASCII path components as well.
  // Mac uses UTF8, and since ASCII is a subset of that, it works there as well.
  // On Linux, although it can use any 8-bit encoding for paths, we assume that
  // ASCII is a valid subset, regardless of the encoding, since many operating
  // system paths will always be ASCII.
  FilePath AppendASCII(const base::StringPiece& component)
      const WARN_UNUSED_RESULT;

  // Returns true if this FilePath contains an absolute path.  On Windows, an
  // absolute path begins with either a drive letter specification followed by
  // a separator character, or with two separator characters.  On POSIX
  // platforms, an absolute path begins with a separator character.
  bool IsAbsolute() const;

  // Returns a copy of this FilePath that does not end with a trailing
  // separator.
  FilePath StripTrailingSeparators() const WARN_UNUSED_RESULT;

  // Returns true if this FilePath contains any attempt to reference a parent
  // directory (i.e. has a path component that is ".."
  bool ReferencesParent() const;

  // Return a Unicode human-readable version of this path.
  // Warning: you can *not*, in general, go from a display name back to a real
  // path.  Only use this when displaying paths to users, not just when you
  // want to stuff a string16 into some other API.
  string16 LossyDisplayName() const;

  // Return the path as ASCII, or the empty string if the path is not ASCII.
  // This should only be used for cases where the FilePath is representing a
  // known-ASCII filename.
  std::string MaybeAsASCII() const;

  // Older Chromium code assumes that paths are always wstrings.
  // This function converts wstrings to FilePaths, and is
  // useful to smooth porting that old code to the FilePath API.
  // It has "Hack" its name so people feel bad about using it.
  // http://code.google.com/p/chromium/issues/detail?id=24672
  //
  // If you are trying to be a good citizen and remove these, ask yourself:
  // - Am I interacting with other Chrome code that deals with files?  Then
  //   try to convert the API into using FilePath.
  // - Am I interacting with OS-native calls?  Then use value() to get at an
  //   OS-native string format.
  // - Am I using well-known file names, like "config.ini"?  Then use the
  //   ASCII functions (we require paths to always be supersets of ASCII).
  // - Am I displaying a string to the user in some UI?  Then use the
  //   LossyDisplayName() function, but keep in mind that you can't
  //   ever use the result of that again as a path.
  static FilePath FromWStringHack(const std::wstring& wstring);

  void WriteToPickle(Pickle* pickle);
  bool ReadFromPickle(Pickle* pickle, void** iter);

#if defined(FILE_PATH_USES_WIN_SEPARATORS)
  // Normalize all path separators to backslash.
  FilePath NormalizeWindowsPathSeparators() const;
#endif

  // Compare two strings in the same way the file system does.
  // Note that these always ignore case, even on file systems that are case-
  // sensitive. If case-sensitive comparison is ever needed, add corresponding
  // methods here.
  // The methods are written as a static method so that they can also be used
  // on parts of a file path, e.g., just the extension.
  // CompareIgnoreCase() returns -1, 0 or 1 for less-than, equal-to and
  // greater-than respectively.
  static int CompareIgnoreCase(const StringType& string1,
                               const StringType& string2);
  static bool CompareEqualIgnoreCase(const StringType& string1,
                                     const StringType& string2) {
    return CompareIgnoreCase(string1, string2) == 0;
  }
  static bool CompareLessIgnoreCase(const StringType& string1,
                                    const StringType& string2) {
    return CompareIgnoreCase(string1, string2) < 0;
  }

#if defined(OS_MACOSX)
  // Returns the string in the special canonical decomposed form as defined for
  // HFS, which is close to, but not quite, decomposition form D. See
  // http://developer.apple.com/mac/library/technotes/tn/tn1150.html#UnicodeSubtleties
  // for further comments.
  // Returns the epmty string if the conversion failed.
  static StringType GetHFSDecomposedForm(const FilePath::StringType& string);

  // Special UTF-8 version of FastUnicodeCompare. Cf:
  // http://developer.apple.com/mac/library/technotes/tn/tn1150.html#StringComparisonAlgorithm
  // IMPORTANT: The input strings must be in the special HFS decomposed form!
  // (cf. above GetHFSDecomposedForm method)
  static int HFSFastUnicodeCompare(const StringType& string1,
                                   const StringType& string2);
#endif

 private:
  // Remove trailing separators from this object.  If the path is absolute, it
  // will never be stripped any more than to refer to the absolute root
  // directory, so "////" will become "/", not "".  A leading pair of
  // separators is never stripped, to support alternate roots.  This is used to
  // support UNC paths on Windows.
  void StripTrailingSeparatorsInternal();

  StringType path_;
};

// Macros for string literal initialization of FilePath::CharType[], and for
// using a FilePath::CharType[] in a printf-style format string.
#if defined(OS_POSIX)
#define FILE_PATH_LITERAL(x) x
#define PRFilePath "s"
#define PRFilePathLiteral "%s"
#elif defined(OS_WIN)
#define FILE_PATH_LITERAL(x) L ## x
#define PRFilePath "ls"
#define PRFilePathLiteral L"%ls"
#endif  // OS_WIN

// Provide a hash function so that hash_sets and maps can contain FilePath
// objects.
<<<<<<< HEAD
#if defined(COMPILER_GCC) && !defined(__LB_PS3__)
namespace __gnu_cxx {
=======
namespace BASE_HASH_NAMESPACE {
#if defined(COMPILER_GCC)
>>>>>>> 045fac3a

template<>
struct hash<FilePath> {
  size_t operator()(const FilePath& f) const {
    return hash<FilePath::StringType>()(f.value());
  }
};

<<<<<<< HEAD
}  // namespace __gnu_cxx
#elif defined(COMPILER_MSVC) || defined(__LB_PS3__)
namespace stdext {
=======
#elif defined(COMPILER_MSVC)
>>>>>>> 045fac3a

inline size_t hash_value(const FilePath& f) {
  return hash_value(f.value());
}

#endif  // COMPILER

}  // namespace BASE_HASH_NAMESPACE

#endif  // BASE_FILE_PATH_H_<|MERGE_RESOLUTION|>--- conflicted
+++ resolved
@@ -380,13 +380,8 @@
 
 // Provide a hash function so that hash_sets and maps can contain FilePath
 // objects.
-<<<<<<< HEAD
+namespace BASE_HASH_NAMESPACE {
 #if defined(COMPILER_GCC) && !defined(__LB_PS3__)
-namespace __gnu_cxx {
-=======
-namespace BASE_HASH_NAMESPACE {
-#if defined(COMPILER_GCC)
->>>>>>> 045fac3a
 
 template<>
 struct hash<FilePath> {
@@ -395,13 +390,7 @@
   }
 };
 
-<<<<<<< HEAD
-}  // namespace __gnu_cxx
 #elif defined(COMPILER_MSVC) || defined(__LB_PS3__)
-namespace stdext {
-=======
-#elif defined(COMPILER_MSVC)
->>>>>>> 045fac3a
 
 inline size_t hash_value(const FilePath& f) {
   return hash_value(f.value());
