// Copyright (c) 2012 The Chromium Authors. All rights reserved.
// Use of this source code is governed by a BSD-style license that can be
// found in the LICENSE file.

#include "base/logging.h"

#if defined(OS_WIN)
#include <io.h>
#include <windows.h>
typedef HANDLE FileHandle;
typedef HANDLE MutexHandle;
// Windows warns on using write().  It prefers _write().
#define write(fd, buf, count) _write(fd, buf, static_cast<unsigned int>(count))
// Windows doesn't define STDERR_FILENO.  Define it here.
#define STDERR_FILENO 2
#elif defined(OS_MACOSX)
#include <mach/mach.h>
#include <mach/mach_time.h>
#include <mach-o/dyld.h>
#elif defined(OS_POSIX)
#if defined(OS_NACL)
#include <sys/time.h> // timespec doesn't seem to be in <time.h>
#else
#include <sys/syscall.h>
#endif
#include <time.h>
#endif

#if defined(__LB_SHELL__)
// To implement TickCount.
#include "lb_platform.h"
#endif

#if defined(OS_POSIX)
#include <errno.h>
#include <pthread.h>
#include <stdlib.h>
#include <stdio.h>
#include <string.h>
#include <unistd.h>
#define MAX_PATH PATH_MAX
typedef FILE* FileHandle;
typedef pthread_mutex_t* MutexHandle;
#endif

#include <algorithm>
#include <cstring>
#include <ctime>
#include <iomanip>
#include <ostream>

#include "base/base_switches.h"
#include "base/command_line.h"
#include "base/debug/alias.h"
#include "base/debug/debugger.h"
#include "base/debug/stack_trace.h"
#include "base/eintr_wrapper.h"
#include "base/string_piece.h"
#include "base/synchronization/lock_impl.h"
#include "base/threading/platform_thread.h"
#include "base/utf_string_conversions.h"
#include "base/vlog.h"
#if defined(OS_POSIX)
#include "base/safe_strerror_posix.h"
#endif

#if defined(OS_ANDROID)
#include <android/log.h>
#endif

namespace logging {

DcheckState g_dcheck_state = DISABLE_DCHECK_FOR_NON_OFFICIAL_RELEASE_BUILDS;

namespace {

VlogInfo* g_vlog_info = NULL;
VlogInfo* g_vlog_info_prev = NULL;

const char* const log_severity_names[LOG_NUM_SEVERITIES] = {
  "INFO", "WARNING", "ERROR", "ERROR_REPORT", "FATAL" };

int min_log_level = 0;

// The default set here for logging_destination will only be used if
// InitLogging is not called.  On Windows, use a file next to the exe;
// on POSIX platforms, where it may not even be possible to locate the
// executable on disk, use stderr.
#if defined(OS_WIN)
LoggingDestination logging_destination = LOG_ONLY_TO_FILE;
#elif defined(OS_POSIX)
LoggingDestination logging_destination = LOG_ONLY_TO_SYSTEM_DEBUG_LOG;
#endif

// For LOG_ERROR and above, always print to stderr.
const int kAlwaysPrintErrorLevel = LOG_ERROR;

// Which log file to use? This is initialized by InitLogging or
// will be lazily initialized to the default value when it is
// first needed.
#if defined(OS_WIN)
typedef std::wstring PathString;
#else
typedef std::string PathString;
#endif
PathString* log_file_name = NULL;

// this file is lazily opened and the handle may be NULL
FileHandle log_file = NULL;

// what should be prepended to each message?
bool log_process_id = false;
bool log_thread_id = false;
bool log_timestamp = true;
bool log_tickcount = false;

// Should we pop up fatal debug messages in a dialog?
bool show_error_dialogs = false;

// An assert handler override specified by the client to be called instead of
// the debug message dialog and process termination.
LogAssertHandlerFunction log_assert_handler = NULL;
// An report handler override specified by the client to be called instead of
// the debug message dialog.
LogReportHandlerFunction log_report_handler = NULL;
// A log message handler that gets notified of every log message we process.
LogMessageHandlerFunction log_message_handler = NULL;

// Helper functions to wrap platform differences.

int32 CurrentProcessId() {
#if defined(OS_WIN)
  return GetCurrentProcessId();
#elif defined(__LB_SHELL__)
  // This should never be reached, because logging PIDs should never
  // be enabled for LB shell.
  return 0;
#elif defined(OS_POSIX)
  return getpid();
#endif
}

uint64 TickCount() {
#if defined(OS_WIN)
  return GetTickCount();
#elif defined(OS_MACOSX)
  return mach_absolute_time();
#elif defined(OS_NACL)
  // NaCl sadly does not have _POSIX_TIMERS enabled in sys/features.h
  // So we have to use clock() for now.
  return clock();
#elif defined(__LB_SHELL__)
  return LB::Platform::TickCount();
#elif defined(OS_POSIX)
  struct timespec ts;
  clock_gettime(CLOCK_MONOTONIC, &ts);

  uint64 absolute_micro =
    static_cast<int64>(ts.tv_sec) * 1000000 +
    static_cast<int64>(ts.tv_nsec) / 1000;

  return absolute_micro;
#endif
}

void CloseFile(FileHandle log) {
#if defined(OS_WIN)
  CloseHandle(log);
#else
  fclose(log);
#endif
}

void DeleteFilePath(const PathString& log_name) {
#if defined(OS_WIN)
  DeleteFile(log_name.c_str());
#else
  unlink(log_name.c_str());
#endif
}

PathString GetDefaultLogFile() {
#if defined(OS_WIN)
  // On Windows we use the same path as the exe.
  wchar_t module_name[MAX_PATH];
  GetModuleFileName(NULL, module_name, MAX_PATH);

  PathString log_file = module_name;
  PathString::size_type last_backslash =
      log_file.rfind('\\', log_file.size());
  if (last_backslash != PathString::npos)
    log_file.erase(last_backslash + 1);
  log_file += L"debug.log";
  return log_file;
#elif defined(OS_POSIX)
  // On other platforms we just use the current directory.
  return PathString("debug.log");
#endif
}

// This class acts as a wrapper for locking the logging files.
// LoggingLock::Init() should be called from the main thread before any logging
// is done. Then whenever logging, be sure to have a local LoggingLock
// instance on the stack. This will ensure that the lock is unlocked upon
// exiting the frame.
// LoggingLocks can not be nested.
class LoggingLock {
 public:
  LoggingLock() {
    LockLogging();
  }

  ~LoggingLock() {
    UnlockLogging();
  }

  static void Init(LogLockingState lock_log, const PathChar* new_log_file) {
    if (initialized)
      return;
    lock_log_file = lock_log;
    if (lock_log_file == LOCK_LOG_FILE) {
#if defined(OS_WIN)
      if (!log_mutex) {
        std::wstring safe_name;
        if (new_log_file)
          safe_name = new_log_file;
        else
          safe_name = GetDefaultLogFile();
        // \ is not a legal character in mutex names so we replace \ with /
        std::replace(safe_name.begin(), safe_name.end(), '\\', '/');
        std::wstring t(L"Global\\");
        t.append(safe_name);
        log_mutex = ::CreateMutex(NULL, FALSE, t.c_str());

        if (log_mutex == NULL) {
#if DEBUG
          // Keep the error code for debugging
          int error = GetLastError();  // NOLINT
          base::debug::BreakDebugger();
#endif
          // Return nicely without putting initialized to true.
          return;
        }
      }
#endif
    } else {
      log_lock = new base::internal::LockImpl();
    }
    initialized = true;
  }

 private:
  static void LockLogging() {
    if (lock_log_file == LOCK_LOG_FILE) {
#if defined(OS_WIN)
      ::WaitForSingleObject(log_mutex, INFINITE);
      // WaitForSingleObject could have returned WAIT_ABANDONED. We don't
      // abort the process here. UI tests might be crashy sometimes,
      // and aborting the test binary only makes the problem worse.
      // We also don't use LOG macros because that might lead to an infinite
      // loop. For more info see http://crbug.com/18028.
#elif defined(OS_POSIX)
      pthread_mutex_lock(&log_mutex);
#endif
    } else {
      // use the lock
      log_lock->Lock();
    }
  }

  static void UnlockLogging() {
    if (lock_log_file == LOCK_LOG_FILE) {
#if defined(OS_WIN)
      ReleaseMutex(log_mutex);
#elif defined(OS_POSIX)
      pthread_mutex_unlock(&log_mutex);
#endif
    } else {
      log_lock->Unlock();
    }
  }

  // The lock is used if log file locking is false. It helps us avoid problems
  // with multiple threads writing to the log file at the same time.  Use
  // LockImpl directly instead of using Lock, because Lock makes logging calls.
  static base::internal::LockImpl* log_lock;

  // When we don't use a lock, we are using a global mutex. We need to do this
  // because LockFileEx is not thread safe.
#if defined(OS_WIN)
  static MutexHandle log_mutex;
#elif defined(OS_POSIX)
  static pthread_mutex_t log_mutex;
#endif

  static bool initialized;
  static LogLockingState lock_log_file;
};

// static
bool LoggingLock::initialized = false;
// static
base::internal::LockImpl* LoggingLock::log_lock = NULL;
// static
LogLockingState LoggingLock::lock_log_file = LOCK_LOG_FILE;

#if defined(OS_WIN)
// static
MutexHandle LoggingLock::log_mutex = NULL;
#elif defined(OS_POSIX)
pthread_mutex_t LoggingLock::log_mutex = PTHREAD_MUTEX_INITIALIZER;
#endif

// Called by logging functions to ensure that debug_file is initialized
// and can be used for writing. Returns false if the file could not be
// initialized. debug_file will be NULL in this case.
bool InitializeLogFileHandle() {
  if (log_file)
    return true;

  if (!log_file_name) {
    // Nobody has called InitLogging to specify a debug log file, so here we
    // initialize the log file name to a default.
    log_file_name = new PathString(GetDefaultLogFile());
  }

  if (logging_destination == LOG_ONLY_TO_FILE ||
      logging_destination == LOG_TO_BOTH_FILE_AND_SYSTEM_DEBUG_LOG) {
#if defined(OS_WIN)
    log_file = CreateFile(log_file_name->c_str(), GENERIC_WRITE,
                          FILE_SHARE_READ | FILE_SHARE_WRITE, NULL,
                          OPEN_ALWAYS, FILE_ATTRIBUTE_NORMAL, NULL);
    if (log_file == INVALID_HANDLE_VALUE || log_file == NULL) {
      // try the current directory
      log_file = CreateFile(L".\\debug.log", GENERIC_WRITE,
                            FILE_SHARE_READ | FILE_SHARE_WRITE, NULL,
                            OPEN_ALWAYS, FILE_ATTRIBUTE_NORMAL, NULL);
      if (log_file == INVALID_HANDLE_VALUE || log_file == NULL) {
        log_file = NULL;
        return false;
      }
    }
    SetFilePointer(log_file, 0, 0, FILE_END);
#elif defined(OS_POSIX)
    log_file = fopen(log_file_name->c_str(), "a");
    if (log_file == NULL)
      return false;
#endif
  }

  return true;
}

}  // namespace


bool BaseInitLoggingImpl(const PathChar* new_log_file,
                         LoggingDestination logging_dest,
                         LogLockingState lock_log,
                         OldFileDeletionState delete_old,
                         DcheckState dcheck_state) {
  g_dcheck_state = dcheck_state;
// TODO(bbudge) Hook this up to NaCl logging.
#if !defined(OS_NACL)
  CommandLine* command_line = CommandLine::ForCurrentProcess();
  // Don't bother initializing g_vlog_info unless we use one of the
  // vlog switches.
  if (command_line->HasSwitch(switches::kV) ||
      command_line->HasSwitch(switches::kVModule)) {
    // NOTE: If g_vlog_info has already been initialized, it might be in use
    // by another thread. Don't delete the old VLogInfo, just create a second
    // one. We keep track of both to avoid memory leak warnings.
    CHECK(!g_vlog_info_prev);
    g_vlog_info_prev = g_vlog_info;

    g_vlog_info =
        new VlogInfo(command_line->GetSwitchValueASCII(switches::kV),
                     command_line->GetSwitchValueASCII(switches::kVModule),
                     &min_log_level);
  }

  LoggingLock::Init(lock_log, new_log_file);

  LoggingLock logging_lock;

  if (log_file) {
    // calling InitLogging twice or after some log call has already opened the
    // default log file will re-initialize to the new options
    CloseFile(log_file);
    log_file = NULL;
  }

  logging_destination = logging_dest;

  // ignore file options if logging is disabled or only to system
  if (logging_destination == LOG_NONE ||
      logging_destination == LOG_ONLY_TO_SYSTEM_DEBUG_LOG)
    return true;

  if (!log_file_name)
    log_file_name = new PathString();
  *log_file_name = new_log_file;
  if (delete_old == DELETE_OLD_LOG_FILE)
    DeleteFilePath(*log_file_name);

  return InitializeLogFileHandle();
#else
  return true;
#endif  // !defined(OS_NACL)
}

void SetMinLogLevel(int level) {
  min_log_level = std::min(LOG_ERROR_REPORT, level);
}

int GetMinLogLevel() {
  return min_log_level;
}

int GetVlogVerbosity() {
  return std::max(-1, LOG_INFO - GetMinLogLevel());
}

int GetVlogLevelHelper(const char* file, size_t N) {
  DCHECK_GT(N, 0U);
  // Note: g_vlog_info may change on a different thread during startup
  // (but will always be valid or NULL).
  VlogInfo* vlog_info = g_vlog_info;
  return vlog_info ?
      vlog_info->GetVlogLevel(base::StringPiece(file, N - 1)) :
      GetVlogVerbosity();
}

void SetLogItems(bool enable_process_id, bool enable_thread_id,
                 bool enable_timestamp, bool enable_tickcount) {
  log_process_id = enable_process_id;
  log_thread_id = enable_thread_id;
  log_timestamp = enable_timestamp;
  log_tickcount = enable_tickcount;
}

void SetShowErrorDialogs(bool enable_dialogs) {
  show_error_dialogs = enable_dialogs;
}

void SetLogAssertHandler(LogAssertHandlerFunction handler) {
  log_assert_handler = handler;
}

void SetLogReportHandler(LogReportHandlerFunction handler) {
  log_report_handler = handler;
}

void SetLogMessageHandler(LogMessageHandlerFunction handler) {
  log_message_handler = handler;
}

LogMessageHandlerFunction GetLogMessageHandler() {
  return log_message_handler;
}

// MSVC doesn't like complex extern templates and DLLs.
#if !defined(COMPILER_MSVC)
// Explicit instantiations for commonly used comparisons.
template std::string* MakeCheckOpString<int, int>(
    const int&, const int&, const char* names);
template std::string* MakeCheckOpString<unsigned long, unsigned long>(
    const unsigned long&, const unsigned long&, const char* names);
template std::string* MakeCheckOpString<unsigned long, unsigned int>(
    const unsigned long&, const unsigned int&, const char* names);
template std::string* MakeCheckOpString<unsigned int, unsigned long>(
    const unsigned int&, const unsigned long&, const char* names);
template std::string* MakeCheckOpString<std::string, std::string>(
    const std::string&, const std::string&, const char* name);
#endif

// Displays a message box to the user with the error message in it.
// Used for fatal messages, where we close the app simultaneously.
// This is for developers only; we don't use this in circumstances
// (like release builds) where users could see it, since users don't
// understand these messages anyway.
void DisplayDebugMessageInDialog(const std::string& str) {
  if (str.empty())
    return;

  if (!show_error_dialogs)
    return;

#if defined(OS_WIN)
  // For Windows programs, it's possible that the message loop is
  // messed up on a fatal error, and creating a MessageBox will cause
  // that message loop to be run. Instead, we try to spawn another
  // process that displays its command line. We look for "Debug
  // Message.exe" in the same directory as the application. If it
  // exists, we use it, otherwise, we use a regular message box.
  wchar_t prog_name[MAX_PATH];
  GetModuleFileNameW(NULL, prog_name, MAX_PATH);
  wchar_t* backslash = wcsrchr(prog_name, '\\');
  if (backslash)
    backslash[1] = 0;
  wcscat_s(prog_name, MAX_PATH, L"debug_message.exe");

  std::wstring cmdline = UTF8ToWide(str);
  if (cmdline.empty())
    return;

  STARTUPINFO startup_info;
  memset(&startup_info, 0, sizeof(startup_info));
  startup_info.cb = sizeof(startup_info);

  PROCESS_INFORMATION process_info;
  if (CreateProcessW(prog_name, &cmdline[0], NULL, NULL, false, 0, NULL,
                     NULL, &startup_info, &process_info)) {
    WaitForSingleObject(process_info.hProcess, INFINITE);
    CloseHandle(process_info.hThread);
    CloseHandle(process_info.hProcess);
  } else {
    // debug process broken, let's just do a message box
    MessageBoxW(NULL, &cmdline[0], L"Fatal error",
                MB_OK | MB_ICONHAND | MB_TOPMOST);
  }
#else
  // We intentionally don't implement a dialog on other platforms.
  // You can just look at stderr.
#endif
}

#if defined(OS_WIN)
LogMessage::SaveLastError::SaveLastError() : last_error_(::GetLastError()) {
}

LogMessage::SaveLastError::~SaveLastError() {
  ::SetLastError(last_error_);
}
#endif  // defined(OS_WIN)

LogMessage::LogMessage(const char* file, int line, LogSeverity severity,
                       int ctr)
    : severity_(severity), file_(file), line_(line) {
  Init(file, line);
}

LogMessage::LogMessage(const char* file, int line)
    : severity_(LOG_INFO), file_(file), line_(line) {
  Init(file, line);
}

LogMessage::LogMessage(const char* file, int line, LogSeverity severity)
    : severity_(severity), file_(file), line_(line) {
  Init(file, line);
}

LogMessage::LogMessage(const char* file, int line, std::string* result)
    : severity_(LOG_FATAL), file_(file), line_(line) {
  Init(file, line);
  stream_ << "Check failed: " << *result;
  delete result;
}

LogMessage::LogMessage(const char* file, int line, LogSeverity severity,
                       std::string* result)
    : severity_(severity), file_(file), line_(line) {
  Init(file, line);
  stream_ << "Check failed: " << *result;
  delete result;
}

LogMessage::~LogMessage() {
  // TODO(port): enable stacktrace generation on LOG_FATAL once backtrace are
  // working in Android.
<<<<<<< HEAD
#if (!defined(NDEBUG) || defined(__LB_SHELL__FORCE_LOGGING__)) && !defined(OS_ANDROID)
=======
#if  !defined(NDEBUG) && !defined(OS_ANDROID) && !defined(OS_NACL)
>>>>>>> b99bdf74
  if (severity_ == LOG_FATAL) {
    // Include a stack trace on a fatal.
    base::debug::StackTrace trace;
    stream_ << std::endl;  // Newline to separate from log message.
    trace.OutputToStream(&stream_);
  }
#endif
  stream_ << std::endl;
  std::string str_newline(stream_.str());

  // Give any log message handler first dibs on the message.
  if (log_message_handler && log_message_handler(severity_, file_, line_,
          message_start_, str_newline)) {
    // The handler took care of it, no further processing.
    return;
  }

  if (logging_destination == LOG_ONLY_TO_SYSTEM_DEBUG_LOG ||
      logging_destination == LOG_TO_BOTH_FILE_AND_SYSTEM_DEBUG_LOG) {
#if defined(OS_WIN)
    OutputDebugStringA(str_newline.c_str());
#elif defined(OS_ANDROID)
    android_LogPriority priority = ANDROID_LOG_UNKNOWN;
    switch (severity_) {
      case LOG_INFO:
        priority = ANDROID_LOG_INFO;
        break;
      case LOG_WARNING:
        priority = ANDROID_LOG_WARN;
        break;
      case LOG_ERROR:
      case LOG_ERROR_REPORT:
        priority = ANDROID_LOG_ERROR;
        break;
      case LOG_FATAL:
        priority = ANDROID_LOG_FATAL;
        break;
    }
    __android_log_write(priority, "chromium", str_newline.c_str());
#endif
    fprintf(stderr, "%s", str_newline.c_str());
    fflush(stderr);
  } else if (severity_ >= kAlwaysPrintErrorLevel) {
    // When we're only outputting to a log file, above a certain log level, we
    // should still output to stderr so that we can better detect and diagnose
    // problems with unit tests, especially on the buildbots.
    fprintf(stderr, "%s", str_newline.c_str());
    fflush(stderr);
  }

  // We can have multiple threads and/or processes, so try to prevent them
  // from clobbering each other's writes.
  // If the client app did not call InitLogging, and the lock has not
  // been created do it now. We do this on demand, but if two threads try
  // to do this at the same time, there will be a race condition to create
  // the lock. This is why InitLogging should be called from the main
  // thread at the beginning of execution.
  LoggingLock::Init(LOCK_LOG_FILE, NULL);
  // write to log file
  if (logging_destination != LOG_NONE &&
      logging_destination != LOG_ONLY_TO_SYSTEM_DEBUG_LOG) {
    LoggingLock logging_lock;
    if (InitializeLogFileHandle()) {
#if defined(OS_WIN)
      SetFilePointer(log_file, 0, 0, SEEK_END);
      DWORD num_written;
      WriteFile(log_file,
                static_cast<const void*>(str_newline.c_str()),
                static_cast<DWORD>(str_newline.length()),
                &num_written,
                NULL);
#else
      fprintf(log_file, "%s", str_newline.c_str());
      fflush(log_file);
#endif
    }
  }

  if (severity_ == LOG_FATAL) {
    // Ensure the first characters of the string are on the stack so they
    // are contained in minidumps for diagnostic purposes.
    char str_stack[1024];
    str_newline.copy(str_stack, arraysize(str_stack));
    base::debug::Alias(str_stack);

    // display a message or break into the debugger on a fatal error
    if (base::debug::BeingDebugged()) {
      base::debug::BreakDebugger();
    } else {
      if (log_assert_handler) {
        // make a copy of the string for the handler out of paranoia
        log_assert_handler(std::string(stream_.str()));
      } else {
        // Don't use the string with the newline, get a fresh version to send to
        // the debug message process. We also don't display assertions to the
        // user in release mode. The enduser can't do anything with this
        // information, and displaying message boxes when the application is
        // hosed can cause additional problems.
#ifndef NDEBUG
        DisplayDebugMessageInDialog(stream_.str());
#endif
        // Crash the process to generate a dump.
        base::debug::BreakDebugger();
      }
    }
  } else if (severity_ == LOG_ERROR_REPORT) {
    // We are here only if the user runs with --enable-dcheck in release mode.
    if (log_report_handler) {
      log_report_handler(std::string(stream_.str()));
    } else {
      DisplayDebugMessageInDialog(stream_.str());
    }
  }
}

// writes the common header info to the stream
void LogMessage::Init(const char* file, int line) {
  base::StringPiece filename(file);
  size_t last_slash_pos = filename.find_last_of("\\/");
  if (last_slash_pos != base::StringPiece::npos)
    filename.remove_prefix(last_slash_pos + 1);

  // TODO(darin): It might be nice if the columns were fixed width.

  stream_ <<  '[';
  if (log_process_id)
    stream_ << CurrentProcessId() << ':';
  if (log_thread_id)
    stream_ << base::PlatformThread::CurrentId() << ':';
  if (log_timestamp) {
    time_t t = time(NULL);
    struct tm local_time = {0};
#if _MSC_VER >= 1400
    localtime_s(&local_time, &t);
#else
    localtime_r(&t, &local_time);
#endif
    struct tm* tm_time = &local_time;
    stream_ << std::setfill('0')
            << std::setw(2) << 1 + tm_time->tm_mon
            << std::setw(2) << tm_time->tm_mday
            << '/'
            << std::setw(2) << tm_time->tm_hour
            << std::setw(2) << tm_time->tm_min
            << std::setw(2) << tm_time->tm_sec
            << ':';
  }
  if (log_tickcount)
    stream_ << TickCount() << ':';
  if (severity_ >= 0)
    stream_ << log_severity_names[severity_];
  else
    stream_ << "VERBOSE" << -severity_;

  stream_ << ":" << filename << "(" << line << ")] ";

  message_start_ = stream_.tellp();
}

#if defined(OS_WIN)
// This has already been defined in the header, but defining it again as DWORD
// ensures that the type used in the header is equivalent to DWORD. If not,
// the redefinition is a compile error.
typedef DWORD SystemErrorCode;
#endif

SystemErrorCode GetLastSystemErrorCode() {
#if defined(OS_WIN)
  return ::GetLastError();
#elif defined(OS_POSIX)
  return errno;
#else
#error Not implemented
#endif
}

#if defined(OS_WIN)
Win32ErrorLogMessage::Win32ErrorLogMessage(const char* file,
                                           int line,
                                           LogSeverity severity,
                                           SystemErrorCode err,
                                           const char* module)
    : err_(err),
      module_(module),
      log_message_(file, line, severity) {
}

Win32ErrorLogMessage::Win32ErrorLogMessage(const char* file,
                                           int line,
                                           LogSeverity severity,
                                           SystemErrorCode err)
    : err_(err),
      module_(NULL),
      log_message_(file, line, severity) {
}

Win32ErrorLogMessage::~Win32ErrorLogMessage() {
  const int error_message_buffer_size = 256;
  char msgbuf[error_message_buffer_size];
  DWORD flags = FORMAT_MESSAGE_FROM_SYSTEM | FORMAT_MESSAGE_IGNORE_INSERTS;
  HMODULE hmod;
  if (module_) {
    hmod = GetModuleHandleA(module_);
    if (hmod) {
      flags |= FORMAT_MESSAGE_FROM_HMODULE;
    } else {
      // This makes a nested Win32ErrorLogMessage. It will have module_ of NULL
      // so it will not call GetModuleHandle, so recursive errors are
      // impossible.
      DPLOG(WARNING) << "Couldn't open module " << module_
          << " for error message query";
    }
  } else {
    hmod = NULL;
  }
  DWORD len = FormatMessageA(flags,
                             hmod,
                             err_,
                             0,
                             msgbuf,
                             sizeof(msgbuf) / sizeof(msgbuf[0]),
                             NULL);
  if (len) {
    while ((len > 0) &&
           isspace(static_cast<unsigned char>(msgbuf[len - 1]))) {
      msgbuf[--len] = 0;
    }
    stream() << ": " << msgbuf;
  } else {
    stream() << ": Error " << GetLastError() << " while retrieving error "
        << err_;
  }
  // We're about to crash (CHECK). Put |err_| on the stack (by placing it in a
  // field) and use Alias in hopes that it makes it into crash dumps.
  DWORD last_error = err_;
  base::debug::Alias(&last_error);
}
#elif defined(OS_POSIX)
ErrnoLogMessage::ErrnoLogMessage(const char* file,
                                 int line,
                                 LogSeverity severity,
                                 SystemErrorCode err)
    : err_(err),
      log_message_(file, line, severity) {
}

ErrnoLogMessage::~ErrnoLogMessage() {
  stream() << ": " << safe_strerror(err_);
}
#endif  // OS_WIN

void CloseLogFile() {
  LoggingLock logging_lock;

  if (!log_file)
    return;

  CloseFile(log_file);
  log_file = NULL;
}

void RawLog(int level, const char* message) {
  if (level >= min_log_level) {
    size_t bytes_written = 0;
    const size_t message_len = strlen(message);
    int rv;
    while (bytes_written < message_len) {
      rv = HANDLE_EINTR(
          write(STDERR_FILENO, message + bytes_written,
                message_len - bytes_written));
      if (rv < 0) {
        // Give up, nothing we can do now.
        break;
      }
      bytes_written += rv;
    }

    if (message_len > 0 && message[message_len - 1] != '\n') {
      do {
        rv = HANDLE_EINTR(write(STDERR_FILENO, "\n", 1));
        if (rv < 0) {
          // Give up, nothing we can do now.
          break;
        }
      } while (rv != 1);
    }
  }

  if (level == LOG_FATAL)
    base::debug::BreakDebugger();
}

// This was defined at the beginning of this file.
#undef write

}  // namespace logging

std::ostream& operator<<(std::ostream& out, const wchar_t* wstr) {
  return out << WideToUTF8(std::wstring(wstr));
}<|MERGE_RESOLUTION|>--- conflicted
+++ resolved
@@ -568,11 +568,7 @@
 LogMessage::~LogMessage() {
   // TODO(port): enable stacktrace generation on LOG_FATAL once backtrace are
   // working in Android.
-<<<<<<< HEAD
-#if (!defined(NDEBUG) || defined(__LB_SHELL__FORCE_LOGGING__)) && !defined(OS_ANDROID)
-=======
-#if  !defined(NDEBUG) && !defined(OS_ANDROID) && !defined(OS_NACL)
->>>>>>> b99bdf74
+#if (!defined(NDEBUG) || defined(__LB_SHELL__FORCE_LOGGING__)) && !defined(OS_ANDROID) && !defined(OS_NACL)
   if (severity_ == LOG_FATAL) {
     // Include a stack trace on a fatal.
     base::debug::StackTrace trace;
