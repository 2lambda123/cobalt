--- conflicted
+++ resolved
@@ -513,12 +513,8 @@
   DISALLOW_COPY_AND_ASSIGN(FileEnumerator);
 };
 
-<<<<<<< HEAD
 #if !defined(__LB_PS3__)
-class BASE_API MemoryMappedFile {
-=======
 class BASE_EXPORT MemoryMappedFile {
->>>>>>> 70453070
  public:
   // The default constructor sets all members to invalid/null values.
   MemoryMappedFile();
@@ -663,7 +659,8 @@
 // Attempts determine the FileSystemType for |path|.
 // Returns false if |path| doesn't exist.
 BASE_EXPORT bool GetFileSystemType(const FilePath& path, FileSystemType* type);
-#endif
+
+#endif // __LB_PS3__
 
 }  // namespace file_util
 
