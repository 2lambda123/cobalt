--- conflicted
+++ resolved
@@ -162,14 +162,6 @@
   return pid_index < status.size() && status[pid_index] != '0';
 }
 
-<<<<<<< HEAD
-#elif defined(OS_NACL)
-
-bool BeingDebugged() {
-  NOTIMPLEMENTED();
-  return false;
-}
-
 #elif defined(__LB_SHELL__)
 
 bool BeingDebugged() {
@@ -180,8 +172,6 @@
 #endif
 }
 
-=======
->>>>>>> 7828826a
 #else
 
 bool BeingDebugged() {
