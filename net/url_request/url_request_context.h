// Copyright (c) 2011 The Chromium Authors. All rights reserved.
// Use of this source code is governed by a BSD-style license that can be
// found in the LICENSE file.

// This class represents contextual information (cookies, cache, etc.)
// that's useful when processing resource requests.
// The class is reference-counted so that it can be cleaned up after any
// requests that are using it have been completed.

#ifndef NET_URL_REQUEST_URL_REQUEST_CONTEXT_H_
#define NET_URL_REQUEST_URL_REQUEST_CONTEXT_H_
#pragma once

#include "base/memory/ref_counted.h"
#include "base/memory/scoped_ptr.h"
#include "base/memory/weak_ptr.h"
#include "base/threading/non_thread_safe.h"
#include "net/base/net_api.h"
#include "net/base/net_log.h"
#include "net/base/ssl_config_service.h"
#include "net/base/transport_security_state.h"
#if !defined(__LB_PS3__)
#include "net/ftp/ftp_auth_cache.h"
<<<<<<< HEAD
#else
// this and including headers rely on picking up 
// this include from the auth_cache header
#include "googleurl/src/gurl.h"
#endif
#include "net/socket/dns_cert_provenance_checker.h"
=======
>>>>>>> 70453070

namespace net {
class CertVerifier;
class CookieStore;
class DnsCertProvenanceChecker;
class DnsRRResolver;
class FtpTransactionFactory;
class HostResolver;
class HttpAuthHandlerFactory;
class HttpTransactionFactory;
class NetworkDelegate;
class OriginBoundCertService;
class ProxyService;
class URLRequest;
class URLRequestJobFactory;

// Subclass to provide application-specific context for URLRequest
// instances. Note that URLRequestContext typically does not provide storage for
// these member variables, since they may be shared. For the ones that aren't
// shared, URLRequestContextStorage can be helpful in defining their storage.
class NET_API URLRequestContext
    : public base::RefCountedThreadSafe<URLRequestContext>,
      NON_EXPORTED_BASE(public base::NonThreadSafe) {
 public:
  URLRequestContext();

  base::WeakPtr<URLRequestContext> GetWeakPtr() {
    return weak_factory_.GetWeakPtr();
  }

  // Copies the state from |other| into this context.
  void CopyFrom(URLRequestContext* other);

  NetLog* net_log() const {
    return net_log_;
  }

  void set_net_log(NetLog* net_log) {
    net_log_ = net_log;
  }

  HostResolver* host_resolver() const {
    return host_resolver_;
  }

  void set_host_resolver(HostResolver* host_resolver) {
    host_resolver_ = host_resolver;
  }

  CertVerifier* cert_verifier() const {
    return cert_verifier_;
  }

  void set_cert_verifier(CertVerifier* cert_verifier) {
    cert_verifier_ = cert_verifier;
  }

  OriginBoundCertService* origin_bound_cert_service() const {
    return origin_bound_cert_service_;
  }
  void set_origin_bound_cert_service(
      OriginBoundCertService* origin_bound_cert_service) {
    origin_bound_cert_service_ = origin_bound_cert_service;
  }

  DnsRRResolver* dnsrr_resolver() const {
    return dnsrr_resolver_;
  }

  void set_dnsrr_resolver(DnsRRResolver* dnsrr_resolver) {
    dnsrr_resolver_ = dnsrr_resolver;
  }

  DnsCertProvenanceChecker* dns_cert_checker() const {
    return dns_cert_checker_;
  }
  void set_dns_cert_checker(DnsCertProvenanceChecker* dns_cert_checker) {
    dns_cert_checker_ = dns_cert_checker;
  }

  // Get the proxy service for this context.
  ProxyService* proxy_service() const { return proxy_service_; }
  void set_proxy_service(ProxyService* proxy_service) {
    proxy_service_ = proxy_service;
  }

  // Get the ssl config service for this context.
  SSLConfigService* ssl_config_service() const { return ssl_config_service_; }
  void set_ssl_config_service(SSLConfigService* service) {
    ssl_config_service_ = service;
  }

  // Gets the HTTP Authentication Handler Factory for this context.
  // The factory is only valid for the lifetime of this URLRequestContext
  HttpAuthHandlerFactory* http_auth_handler_factory() {
    return http_auth_handler_factory_;
  }
  void set_http_auth_handler_factory(HttpAuthHandlerFactory* factory) {
    http_auth_handler_factory_ = factory;
  }

  // Gets the http transaction factory for this context.
  HttpTransactionFactory* http_transaction_factory() const {
    return http_transaction_factory_;
  }
  void set_http_transaction_factory(HttpTransactionFactory* factory) {
    http_transaction_factory_ = factory;
  }

#if !defined(__LB_PS3__)
  // Gets the ftp transaction factory for this context.
  FtpTransactionFactory* ftp_transaction_factory() const {
    return ftp_transaction_factory_;
  }
  void set_ftp_transaction_factory(FtpTransactionFactory* factory) {
    ftp_transaction_factory_ = factory;
  }
#endif

  void set_network_delegate(NetworkDelegate* network_delegate) {
    network_delegate_ = network_delegate;
  }
  NetworkDelegate* network_delegate() const { return network_delegate_; }

  // Gets the cookie store for this context (may be null, in which case
  // cookies are not stored).
  CookieStore* cookie_store() const { return cookie_store_.get(); }
  void set_cookie_store(CookieStore* cookie_store);

  TransportSecurityState* transport_security_state() const {
      return transport_security_state_;
  }
  void set_transport_security_state(
      TransportSecurityState* state) {
    transport_security_state_ = state;
  }

#if !defined(__LB_PS3__)
  // Gets the FTP authentication cache for this context.
<<<<<<< HEAD
  FtpAuthCache* ftp_auth_cache() { return &ftp_auth_cache_; }
#endif
=======
  FtpAuthCache* ftp_auth_cache() const { return ftp_auth_cache_.get(); }
>>>>>>> 70453070

  // Gets the value of 'Accept-Charset' header field.
  const std::string& accept_charset() const { return accept_charset_; }
  void set_accept_charset(const std::string& accept_charset) {
    accept_charset_ = accept_charset;
  }

  // Gets the value of 'Accept-Language' header field.
  const std::string& accept_language() const { return accept_language_; }
  void set_accept_language(const std::string& accept_language) {
    accept_language_ = accept_language;
  }

  // Gets the UA string to use for the given URL.  Pass an invalid URL (such as
  // GURL()) to get the default UA string.  Subclasses should override this
  // method to provide a UA string.
  virtual const std::string& GetUserAgent(const GURL& url) const;

  // In general, referrer_charset is not known when URLRequestContext is
  // constructed. So, we need a setter.
  const std::string& referrer_charset() const { return referrer_charset_; }
  void set_referrer_charset(const std::string& charset) {
    referrer_charset_ = charset;
  }

  const URLRequestJobFactory* job_factory() const { return job_factory_; }
  void set_job_factory(const URLRequestJobFactory* job_factory) {
    job_factory_ = job_factory;
  }

 protected:
  friend class base::RefCountedThreadSafe<URLRequestContext>;

  virtual ~URLRequestContext();

 private:
  base::WeakPtrFactory<URLRequestContext> weak_factory_;

  // ---------------------------------------------------------------------------
  // Important: When adding any new members below, consider whether they need to
  // be added to CopyFrom.
  // ---------------------------------------------------------------------------

  // Ownership for these members are not defined here. Clients should either
  // provide storage elsewhere or have a subclass take ownership.
  NetLog* net_log_;
  HostResolver* host_resolver_;
  CertVerifier* cert_verifier_;
  OriginBoundCertService* origin_bound_cert_service_;
  DnsRRResolver* dnsrr_resolver_;
  DnsCertProvenanceChecker* dns_cert_checker_;
  HttpAuthHandlerFactory* http_auth_handler_factory_;
  ProxyService* proxy_service_;
  scoped_refptr<SSLConfigService> ssl_config_service_;
  NetworkDelegate* network_delegate_;
  scoped_refptr<CookieStore> cookie_store_;
  scoped_refptr<TransportSecurityState> transport_security_state_;
<<<<<<< HEAD
#if !defined(__LB_PS3__)
  FtpAuthCache ftp_auth_cache_;
#endif
=======
  scoped_ptr<FtpAuthCache> ftp_auth_cache_;
>>>>>>> 70453070
  std::string accept_language_;
  std::string accept_charset_;
  // The charset of the referrer where this request comes from. It's not
  // used in communication with a server but is used to construct a suggested
  // filename for file download.
  std::string referrer_charset_;
  HttpTransactionFactory* http_transaction_factory_;
#if !defined(__LB_PS3__)
  FtpTransactionFactory* ftp_transaction_factory_;
#endif
  const URLRequestJobFactory* job_factory_;

  // ---------------------------------------------------------------------------
  // Important: When adding any new members below, consider whether they need to
  // be added to CopyFrom.
  // ---------------------------------------------------------------------------

  DISALLOW_COPY_AND_ASSIGN(URLRequestContext);
};

}  // namespace net

#endif  // NET_URL_REQUEST_URL_REQUEST_CONTEXT_H_<|MERGE_RESOLUTION|>--- conflicted
+++ resolved
@@ -19,17 +19,11 @@
 #include "net/base/net_log.h"
 #include "net/base/ssl_config_service.h"
 #include "net/base/transport_security_state.h"
-#if !defined(__LB_PS3__)
+#if defined(__LB_PS3__)
+#include "googleurl/src/gurl.h"
+#else
 #include "net/ftp/ftp_auth_cache.h"
-<<<<<<< HEAD
-#else
-// this and including headers rely on picking up 
-// this include from the auth_cache header
-#include "googleurl/src/gurl.h"
-#endif
-#include "net/socket/dns_cert_provenance_checker.h"
-=======
->>>>>>> 70453070
+#endif
 
 namespace net {
 class CertVerifier;
@@ -169,12 +163,8 @@
 
 #if !defined(__LB_PS3__)
   // Gets the FTP authentication cache for this context.
-<<<<<<< HEAD
-  FtpAuthCache* ftp_auth_cache() { return &ftp_auth_cache_; }
-#endif
-=======
   FtpAuthCache* ftp_auth_cache() const { return ftp_auth_cache_.get(); }
->>>>>>> 70453070
+#endif
 
   // Gets the value of 'Accept-Charset' header field.
   const std::string& accept_charset() const { return accept_charset_; }
@@ -232,13 +222,9 @@
   NetworkDelegate* network_delegate_;
   scoped_refptr<CookieStore> cookie_store_;
   scoped_refptr<TransportSecurityState> transport_security_state_;
-<<<<<<< HEAD
-#if !defined(__LB_PS3__)
-  FtpAuthCache ftp_auth_cache_;
-#endif
-=======
+#if !defined(__LB_PS3__)
   scoped_ptr<FtpAuthCache> ftp_auth_cache_;
->>>>>>> 70453070
+#endif
   std::string accept_language_;
   std::string accept_charset_;
   // The charset of the referrer where this request comes from. It's not
