// Copyright (c) 2012 The Chromium Authors. All rights reserved.
// Use of this source code is governed by a BSD-style license that can be
// found in the LICENSE file.

#include "net/base/ip_endpoint.h"

#include "base/logging.h"
#include "base/string_number_conversions.h"
#include "base/sys_byteorder.h"
#if defined(OS_WIN)
#include <winsock2.h>
#elif defined(OS_POSIX)
#include <netinet/in.h>
#endif

namespace net {

namespace {
// By definition, socklen_t is large enough to hold both sizes.
const socklen_t kSockaddrInSize = sizeof(struct sockaddr_in);
const socklen_t kSockaddrIn6Size = sizeof(struct sockaddr_in6);
}

IPEndPoint::IPEndPoint() : port_(0) {}

IPEndPoint::~IPEndPoint() {}

IPEndPoint::IPEndPoint(const IPAddressNumber& address, int port)
    : address_(address),
      port_(port) {}

IPEndPoint::IPEndPoint(const IPEndPoint& endpoint) {
  address_ = endpoint.address_;
  port_ = endpoint.port_;
}

int IPEndPoint::GetFamily() const {
  switch (address_.size()) {
    case kIPv4AddressSize:
      return AF_INET;
    case kIPv6AddressSize:
      return AF_INET6;
    default:
      NOTREACHED() << "Bad IP address";
      return AF_UNSPEC;
  }
}

bool IPEndPoint::ToSockAddr(struct sockaddr* address,
                            socklen_t* address_length) const {
  DCHECK(address);
  DCHECK(address_length);
  switch (address_.size()) {
    case kIPv4AddressSize: {
      if (*address_length < kSockaddrInSize)
        return false;
      *address_length = kSockaddrInSize;
      struct sockaddr_in* addr = reinterpret_cast<struct sockaddr_in*>(address);
      memset(addr, 0, sizeof(struct sockaddr_in));
      addr->sin_family = AF_INET;
      addr->sin_port = base::HostToNet16(port_);
      memcpy(&addr->sin_addr, &address_[0], kIPv4AddressSize);
      break;
    }
#if defined(IN6ADDR_ANY_INIT)
    case kIPv6AddressSize: {
      if (*address_length < kSockaddrIn6Size)
        return false;
      *address_length = kSockaddrIn6Size;
      struct sockaddr_in6* addr6 =
          reinterpret_cast<struct sockaddr_in6*>(address);
      memset(addr6, 0, sizeof(struct sockaddr_in6));
      addr6->sin6_family = AF_INET6;
      addr6->sin6_port = base::HostToNet16(port_);
      memcpy(&addr6->sin6_addr, &address_[0], kIPv6AddressSize);
      break;
    }
<<<<<<< HEAD
#endif
    default: {
      NOTREACHED() << "Bad IP address";
      break;
    }
=======
    default:
      return false;
>>>>>>> ec0ad450
  }
  return true;
}

bool IPEndPoint::FromSockAddr(const struct sockaddr* address,
                              socklen_t address_length) {
  DCHECK(address);
  switch (address->sa_family) {
    case AF_INET: {
      if (address_length < kSockaddrInSize)
        return false;
      const struct sockaddr_in* addr =
          reinterpret_cast<const struct sockaddr_in*>(address);
      port_ = base::NetToHost16(addr->sin_port);
      const char* bytes = reinterpret_cast<const char*>(&addr->sin_addr);
      address_.assign(&bytes[0], &bytes[kIPv4AddressSize]);
      break;
    }
#if defined(IN6ADDR_ANY_INIT)
    case AF_INET6: {
      if (address_length < kSockaddrIn6Size)
        return false;
      const struct sockaddr_in6* addr =
          reinterpret_cast<const struct sockaddr_in6*>(address);
      port_ = base::NetToHost16(addr->sin6_port);
      const char* bytes = reinterpret_cast<const char*>(&addr->sin6_addr);
      address_.assign(&bytes[0], &bytes[kIPv6AddressSize]);
      break;
    }
<<<<<<< HEAD
#endif
    default: {
      NOTREACHED() << "Bad IP address";
      break;
    }
=======
    default:
      return false;
>>>>>>> ec0ad450
  }
  return true;
}

std::string IPEndPoint::ToString() const {
  SockaddrStorage storage;
  if (!ToSockAddr(storage.addr, &storage.addr_len)) {
    return std::string();
  }
  // TODO(szym): Don't use getnameinfo. http://crbug.com/126212
  return NetAddressToStringWithPort(storage.addr, storage.addr_len);
}

std::string IPEndPoint::ToStringWithoutPort() const {
  SockaddrStorage storage;
  if (!ToSockAddr(storage.addr, &storage.addr_len)) {
    return std::string();
  }
  // TODO(szym): Don't use getnameinfo. http://crbug.com/126212
  return NetAddressToString(storage.addr, storage.addr_len);
}

bool IPEndPoint::operator<(const IPEndPoint& that) const {
  // Sort IPv4 before IPv6.
  if (address_.size() != that.address_.size()) {
    return address_.size() < that.address_.size();
  }
  if (address_ != that.address_) {
    return address_ < that.address_;
  }
  return port_ < that.port_;
}

bool IPEndPoint::operator==(const IPEndPoint& that) const {
  return address_ == that.address_ && port_ == that.port_;
}

}  // namespace net<|MERGE_RESOLUTION|>--- conflicted
+++ resolved
@@ -75,16 +75,9 @@
       memcpy(&addr6->sin6_addr, &address_[0], kIPv6AddressSize);
       break;
     }
-<<<<<<< HEAD
 #endif
-    default: {
-      NOTREACHED() << "Bad IP address";
-      break;
-    }
-=======
     default:
       return false;
->>>>>>> ec0ad450
   }
   return true;
 }
@@ -114,16 +107,9 @@
       address_.assign(&bytes[0], &bytes[kIPv6AddressSize]);
       break;
     }
-<<<<<<< HEAD
 #endif
-    default: {
-      NOTREACHED() << "Bad IP address";
-      break;
-    }
-=======
     default:
       return false;
->>>>>>> ec0ad450
   }
   return true;
 }
