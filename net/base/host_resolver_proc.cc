// Copyright (c) 2011 The Chromium Authors. All rights reserved.
// Use of this source code is governed by a BSD-style license that can be
// found in the LICENSE file.

#include "net/base/host_resolver_proc.h"

#include "build/build_config.h"

<<<<<<< HEAD
#if defined(OS_POSIX) && !defined(OS_MACOSX) && !defined(__LB_PS3__)
#include <resolv.h>
#endif

#if defined(__LB_PS3__)
#include "net/base/dns_addrinfo_ps3.h"
#endif

=======
>>>>>>> 71e59011
#include "base/logging.h"
#include "net/base/address_list.h"
#include "net/base/dns_reload_timer.h"
#include "net/base/net_errors.h"
#include "net/base/sys_addrinfo.h"

#if defined(OS_POSIX) && !defined(OS_MACOSX)
#include <resolv.h>
#endif

namespace net {

namespace {

bool IsAllLocalhostOfOneFamily(const struct addrinfo* ai) {
  bool saw_v4_localhost = false;
  bool saw_v6_localhost = false;
  for (; ai != NULL; ai = ai->ai_next) {
    switch (ai->ai_family) {
      case AF_INET: {
        const struct sockaddr_in* addr_in =
            reinterpret_cast<struct sockaddr_in*>(ai->ai_addr);
        if ((ntohl(addr_in->sin_addr.s_addr) & 0xff000000) == 0x7f000000)
          saw_v4_localhost = true;
        else
          return false;
        break;
      }
#if !defined(__LB_PS3__)
      case AF_INET6: {
        const struct sockaddr_in6* addr_in6 =
            reinterpret_cast<struct sockaddr_in6*>(ai->ai_addr);
        if (IN6_IS_ADDR_LOOPBACK(&addr_in6->sin6_addr))
          saw_v6_localhost = true;
        else
          return false;
        break;
      }
#endif
      default:
        NOTREACHED();
        return false;
    }
  }

  return saw_v4_localhost != saw_v6_localhost;
}

}  // namespace

HostResolverProc* HostResolverProc::default_proc_ = NULL;

HostResolverProc::HostResolverProc(HostResolverProc* previous) {
  SetPreviousProc(previous);

  // Implicitly fall-back to the global default procedure.
  if (!previous)
    SetPreviousProc(default_proc_);
}

HostResolverProc::~HostResolverProc() {
}

int HostResolverProc::ResolveUsingPrevious(
    const std::string& host,
    AddressFamily address_family,
    HostResolverFlags host_resolver_flags,
    AddressList* addrlist,
    int* os_error) {
  if (previous_proc_) {
    return previous_proc_->Resolve(host, address_family, host_resolver_flags,
                                   addrlist, os_error);
  }

  // Final fallback is the system resolver.
  return SystemHostResolverProc(host, address_family, host_resolver_flags,
                                addrlist, os_error);
}

void HostResolverProc::SetPreviousProc(HostResolverProc* proc) {
  HostResolverProc* current_previous = previous_proc_;
  previous_proc_ = NULL;
  // Now that we've guaranteed |this| is the last proc in a chain, we can
  // detect potential cycles using GetLastProc().
  previous_proc_ = (GetLastProc(proc) == this) ? current_previous : proc;
}

void HostResolverProc::SetLastProc(HostResolverProc* proc) {
  GetLastProc(this)->SetPreviousProc(proc);
}

// static
HostResolverProc* HostResolverProc::GetLastProc(HostResolverProc* proc) {
  if (proc == NULL)
    return NULL;
  HostResolverProc* last_proc = proc;
  while (last_proc->previous_proc_ != NULL)
    last_proc = last_proc->previous_proc_;
  return last_proc;
}

// static
HostResolverProc* HostResolverProc::SetDefault(HostResolverProc* proc) {
  HostResolverProc* old = default_proc_;
  default_proc_ = proc;
  return old;
}

// static
HostResolverProc* HostResolverProc::GetDefault() {
  return default_proc_;
}

int SystemHostResolverProc(const std::string& host,
                           AddressFamily address_family,
                           HostResolverFlags host_resolver_flags,
                           AddressList* addrlist,
                           int* os_error) {
  if (os_error)
    *os_error = 0;

  struct addrinfo* ai = NULL;
  struct addrinfo hints = {0};

  switch (address_family) {
    case ADDRESS_FAMILY_IPV4:
      hints.ai_family = AF_INET;
      break;
    case ADDRESS_FAMILY_IPV6:
      hints.ai_family = AF_INET6;
      break;
    case ADDRESS_FAMILY_UNSPECIFIED:
      hints.ai_family = AF_UNSPEC;
      break;
    default:
      NOTREACHED();
      hints.ai_family = AF_UNSPEC;
  }

#if defined(OS_WIN) || defined(OS_OPENBSD) || defined(__LB_PS3__)
  // DO NOT USE AI_ADDRCONFIG ON WINDOWS.
  //
  // The following comment in <winsock2.h> is the best documentation I found
  // on AI_ADDRCONFIG for Windows:
  //   Flags used in "hints" argument to getaddrinfo()
  //       - AI_ADDRCONFIG is supported starting with Vista
  //       - default is AI_ADDRCONFIG ON whether the flag is set or not
  //         because the performance penalty in not having ADDRCONFIG in
  //         the multi-protocol stack environment is severe;
  //         this defaulting may be disabled by specifying the AI_ALL flag,
  //         in that case AI_ADDRCONFIG must be EXPLICITLY specified to
  //         enable ADDRCONFIG behavior
  //
  // Not only is AI_ADDRCONFIG unnecessary, but it can be harmful.  If the
  // computer is not connected to a network, AI_ADDRCONFIG causes getaddrinfo
  // to fail with WSANO_DATA (11004) for "localhost", probably because of the
  // following note on AI_ADDRCONFIG in the MSDN getaddrinfo page:
  //   The IPv4 or IPv6 loopback address is not considered a valid global
  //   address.
  // See http://crbug.com/5234.
  //
  // OpenBSD does not support it, either.
  hints.ai_flags = 0;
#else
  hints.ai_flags = AI_ADDRCONFIG;
#endif

  // On Linux AI_ADDRCONFIG doesn't consider loopback addreses, even if only
  // loopback addresses are configured. So don't use it when there are only
  // loopback addresses.
  if (host_resolver_flags & HOST_RESOLVER_LOOPBACK_ONLY)
    hints.ai_flags &= ~AI_ADDRCONFIG;

  if (host_resolver_flags & HOST_RESOLVER_CANONNAME)
    hints.ai_flags |= AI_CANONNAME;

  // Restrict result set to only this socket type to avoid duplicates.
  hints.ai_socktype = SOCK_STREAM;

  int err = getaddrinfo(host.c_str(), NULL, &hints, &ai);
  bool should_retry = false;
<<<<<<< HEAD
#if defined(OS_POSIX) && !defined(OS_MACOSX) && !defined(OS_OPENBSD) && !defined(__LB_PS3__)
=======
#if defined(OS_POSIX) && !defined(OS_MACOSX) && !defined(OS_OPENBSD) && \
    !defined(OS_ANDROID)
>>>>>>> 71e59011
  // If we fail, re-initialise the resolver just in case there have been any
  // changes to /etc/resolv.conf and retry. See http://crbug.com/11380 for info.
  if (err && DnsReloadTimerHasExpired()) {
    // When there's no network connection, _res may not be initialized by
    // getaddrinfo. Therefore, we call res_nclose only when there are ns
    // entries.
    if (_res.nscount > 0)
      res_nclose(&_res);
    if (!res_ninit(&_res))
      should_retry = true;
  }
#endif
  // If the lookup was restricted (either by address family, or address
  // detection), and the results where all localhost of a single family,
  // maybe we should retry.  There were several bugs related to these
  // issues, for example http://crbug.com/42058 and http://crbug.com/49024
  if ((hints.ai_family != AF_UNSPEC || hints.ai_flags & AI_ADDRCONFIG) &&
      err == 0 && IsAllLocalhostOfOneFamily(ai)) {
    if (host_resolver_flags & HOST_RESOLVER_DEFAULT_FAMILY_SET_DUE_TO_NO_IPV6) {
      hints.ai_family = AF_UNSPEC;
      should_retry = true;
    }
    if (hints.ai_flags & AI_ADDRCONFIG) {
      hints.ai_flags &= ~AI_ADDRCONFIG;
      should_retry = true;
    }
  }
  if (should_retry) {
    if (ai != NULL) {
      freeaddrinfo(ai);
      ai = NULL;
    }
    err = getaddrinfo(host.c_str(), NULL, &hints, &ai);
  }

  if (err) {
#if defined(OS_WIN)
    err = WSAGetLastError();
#endif

    // Return the OS error to the caller.
    if (os_error)
      *os_error = err;

    // If the call to getaddrinfo() failed because of a system error, report
    // it separately from ERR_NAME_NOT_RESOLVED.
#if defined(OS_WIN)
    if (err != WSAHOST_NOT_FOUND && err != WSANO_DATA)
      return ERR_NAME_RESOLUTION_FAILED;
#elif defined(OS_POSIX) && !defined(OS_FREEBSD)
    if (err != EAI_NONAME && err != EAI_NODATA)
      return ERR_NAME_RESOLUTION_FAILED;
#endif

    return ERR_NAME_NOT_RESOLVED;
  }

  *addrlist = AddressList::CreateByAdoptingFromSystem(ai);
  return OK;
}

}  // namespace net<|MERGE_RESOLUTION|>--- conflicted
+++ resolved
@@ -6,26 +6,20 @@
 
 #include "build/build_config.h"
 
-<<<<<<< HEAD
-#if defined(OS_POSIX) && !defined(OS_MACOSX) && !defined(__LB_PS3__)
-#include <resolv.h>
-#endif
-
-#if defined(__LB_PS3__)
-#include "net/base/dns_addrinfo_ps3.h"
-#endif
-
-=======
->>>>>>> 71e59011
 #include "base/logging.h"
 #include "net/base/address_list.h"
 #include "net/base/dns_reload_timer.h"
 #include "net/base/net_errors.h"
 #include "net/base/sys_addrinfo.h"
 
-#if defined(OS_POSIX) && !defined(OS_MACOSX)
+#if defined(OS_POSIX) && !defined(OS_MACOSX) && !defined(__LB_PS3__)
 #include <resolv.h>
 #endif
+
+#if defined(__LB_PS3__)
+#include "net/base/dns_addrinfo_ps3.h"
+#endif
+
 
 namespace net {
 
@@ -198,12 +192,8 @@
 
   int err = getaddrinfo(host.c_str(), NULL, &hints, &ai);
   bool should_retry = false;
-<<<<<<< HEAD
-#if defined(OS_POSIX) && !defined(OS_MACOSX) && !defined(OS_OPENBSD) && !defined(__LB_PS3__)
-=======
 #if defined(OS_POSIX) && !defined(OS_MACOSX) && !defined(OS_OPENBSD) && \
-    !defined(OS_ANDROID)
->>>>>>> 71e59011
+    !defined(OS_ANDROID) && !defined(__LB_PS3__)
   // If we fail, re-initialise the resolver just in case there have been any
   // changes to /etc/resolv.conf and retry. See http://crbug.com/11380 for info.
   if (err && DnsReloadTimerHasExpired()) {
