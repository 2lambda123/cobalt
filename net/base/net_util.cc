--- conflicted
+++ resolved
@@ -2127,13 +2127,9 @@
 }
 
 bool HaveOnlyLoopbackAddresses() {
-<<<<<<< HEAD
-#if defined(OS_POSIX) && !defined(OS_ANDROID) && !defined(__LB_SHELL__)
-=======
 #if defined(OS_ANDROID)
   return android::HaveOnlyLoopbackAddresses();
-#elif defined(OS_POSIX)
->>>>>>> ec0ad450
+#elif defined(OS_POSIX) && !defined(__LB_SHELL__)
   struct ifaddrs* interface_addr = NULL;
   int rv = getifaddrs(&interface_addr);
   if (rv != 0) {
